--- conflicted
+++ resolved
@@ -1,20 +1,7 @@
-<<<<<<< HEAD
-tree d357b3499821c1fba3c32185cfa1222a14cda953
-parent 2912adacf49413d68a0006f0dedfa597fb7316b9
-parent 56de963eabc30b0f679cba72d3eced1febd3d1d4
-author skivvies <_pants@getlantern.org> 1386019888 -0800
-committer skivvies <_pants@getlantern.org> 1386019888 -0800
+tree 8cec12e4ab5f5d74b7b62efe529b176db1a19242
+parent 4f15bf6be9d9faaf3a7e15e68940b702c7bf337b
+parent 276450792ed3c34caf0ec9bb4b3ba5ed85a07d86
+author Ox To A Cart <ox.to.a.cart@gmail.com> 1387397327 -0600
+committer Ox To A Cart <ox.to.a.cart@gmail.com> 1387397327 -0600
 
-Merge pull request #68 from getlantern/shrinkage
-
-merge pull request #68 from getlantern/shrinkage
-
-add close button when backend has disappeared (not related to reducing installer size)
-=======
-tree 44f9b3906a1b77802637c40ad672749beef557e9
-parent 2912adacf49413d68a0006f0dedfa597fb7316b9
-author Ox To A Cart <ox.to.a.cart@gmail.com> 1386080813 -0600
-committer Ox To A Cart <ox.to.a.cart@gmail.com> 1386080813 -0600
-
-#1212 Suppressing display of IP addresses on map except when in dev mode
->>>>>>> a4b4b4a4
+Merge branch '1212'