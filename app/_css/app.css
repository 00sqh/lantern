--- conflicted
+++ resolved
@@ -6332,14 +6332,10 @@
 }
 
 body {
-<<<<<<< HEAD
   background: black;
 }
 body.showVis {
-  background: url('../img/bg.png?1351597515');
-=======
-  background-color: black;
->>>>>>> b3ec808b
+  background: url('../img/bg.png?1360432086');
 }
 
 small {
