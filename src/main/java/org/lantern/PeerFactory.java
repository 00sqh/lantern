package org.lantern;

import java.net.InetAddress;
import java.net.InetSocketAddress;

import org.lantern.state.Peer.Type;
import org.lantern.util.LanternTrafficCounter;

public interface PeerFactory {

    /**
     * Adds an incoming peer. Note that this method purely uses the address
     * of the incoming peer and not the JID. For the case of port-mapped peers,
     * this will be accurate because the remote address is in fact the address
     * of the peer. For p2p connections, however, there's an intermediary 
     * step where we typically copy data from a temporary local server to the 
     * local HTTP server, for the purposes of making ICE work more simply 
     * (i.e. that way the HTTP server doesn't have to worry about ICE but 
     * rather just about servicing incoming sockets). The problem is that if 
     * this method is used to add those peers, their IP address will always 
     * be the IP address of localhost, so they will not be mapped correctly. 
     * Their data will be tracked correctly, however. 
     * 
     * See:
     * 
     * https://github.com/adamfisk/littleshoot-util/blob/master/src/main/java/org/littleshoot/util/RelayingSocketHandler.java
     * 
     * @param address The address of the peer.
     * @param trafficCounter The counter for keeping track of traffic to and
     * from the peer.
     */
    void addIncomingPeer(InetAddress address, 
        LanternTrafficCounter trafficCounter);
    
<<<<<<< HEAD

    public void addOutgoingPeer(final String fullJid, 
        final InetSocketAddress isa, final Type type, 
        final LanternTrafficCounterHandler trafficCounter) {
        addPeer(fullJid, isa.getAddress(), isa.getPort(), type, false, 
            trafficCounter);
    }

    public void addPeer(final String fullJid, final InetAddress address, 
        final int port, final Type type, final boolean incoming, 
        final LanternTrafficCounterHandler trafficCounter) {
        
        // We thread this because there's a geo IP lookup that could otherwise
        // stall the calling thread.
        exec.submit(new Runnable() {

            @Override
            public void run() {
                log.debug("Adding peer");
                final Peer existing;
                if (StringUtils.isNotBlank(fullJid)) {
                    existing = peers.getPeer(LanternUtils.newURI(fullJid));
                } else {
                    existing = peers.getPeer(address);

                }
                if (existing != null) {
                    log.debug("Peer already exists...");
                    
                    // It could have just been deserialized from disk, so we
                    // want to give it a real traffic counter.
                    final LanternTrafficCounterHandler tc = 
                        existing.getTrafficCounter();
                    if (tc != null) {
                        log.warn("Existing traffic counter?");
                    } else {
                        log.debug("Adding traffic counter...");
                        existing.setTrafficCounter(trafficCounter);
                    }
                } else {
                    final Peer peer = newGiveModePeer(fullJid, address, port,
                            type, incoming, trafficCounter);
                    peers.addPeer(address, peer);
                }
            }
            // Note we don't sync peers with the frontend here because the timer 
            // will do it for us
        });
    }
    

    private Peer newGetModePeer(final InetAddress address,
            final LanternTrafficCounterHandler trafficCounter) {
        final String hostAddress = address.getHostAddress();
        final GeoData geo = modelUtils.getGeoData(hostAddress);
        return new Peer("", geo.getCountrycode(), false, geo.getLatitude(),
            geo.getLongitude(), Type.desktop, hostAddress, Mode.get,
            true, trafficCounter, null);
    }
    
    
    private Peer newGiveModePeer(final String fullJid, final InetAddress address, 
        final int port, final Type type, final boolean incoming, 
        final LanternTrafficCounterHandler trafficCounter) {
        
        final LanternRosterEntry entry;
        if (StringUtils.isNotBlank(fullJid)) {
            final LanternRosterEntry temp = this.roster.getRosterEntry(fullJid);
            if (temp != null) {
                entry = temp;
            } else {
                entry = null;
            }
        } else {
            entry = null;
        }
        

        final GeoData geo = modelUtils.getGeoData(address.getHostAddress());
        return new Peer(fullJid, geo.getCountrycode(), true, geo.getLatitude(), 
            geo.getLongitude(), type, address.getHostAddress(), Mode.give, 
            incoming, trafficCounter, entry);
    }
=======
    void addOutgoingPeer(String fullJid, InetSocketAddress isa, Type type, 
            LanternTrafficCounter trafficCounter);
>>>>>>> 09c762ee
}<|MERGE_RESOLUTION|>--- conflicted
+++ resolved
@@ -32,92 +32,6 @@
     void addIncomingPeer(InetAddress address, 
         LanternTrafficCounter trafficCounter);
     
-<<<<<<< HEAD
-
-    public void addOutgoingPeer(final String fullJid, 
-        final InetSocketAddress isa, final Type type, 
-        final LanternTrafficCounterHandler trafficCounter) {
-        addPeer(fullJid, isa.getAddress(), isa.getPort(), type, false, 
-            trafficCounter);
-    }
-
-    public void addPeer(final String fullJid, final InetAddress address, 
-        final int port, final Type type, final boolean incoming, 
-        final LanternTrafficCounterHandler trafficCounter) {
-        
-        // We thread this because there's a geo IP lookup that could otherwise
-        // stall the calling thread.
-        exec.submit(new Runnable() {
-
-            @Override
-            public void run() {
-                log.debug("Adding peer");
-                final Peer existing;
-                if (StringUtils.isNotBlank(fullJid)) {
-                    existing = peers.getPeer(LanternUtils.newURI(fullJid));
-                } else {
-                    existing = peers.getPeer(address);
-
-                }
-                if (existing != null) {
-                    log.debug("Peer already exists...");
-                    
-                    // It could have just been deserialized from disk, so we
-                    // want to give it a real traffic counter.
-                    final LanternTrafficCounterHandler tc = 
-                        existing.getTrafficCounter();
-                    if (tc != null) {
-                        log.warn("Existing traffic counter?");
-                    } else {
-                        log.debug("Adding traffic counter...");
-                        existing.setTrafficCounter(trafficCounter);
-                    }
-                } else {
-                    final Peer peer = newGiveModePeer(fullJid, address, port,
-                            type, incoming, trafficCounter);
-                    peers.addPeer(address, peer);
-                }
-            }
-            // Note we don't sync peers with the frontend here because the timer 
-            // will do it for us
-        });
-    }
-    
-
-    private Peer newGetModePeer(final InetAddress address,
-            final LanternTrafficCounterHandler trafficCounter) {
-        final String hostAddress = address.getHostAddress();
-        final GeoData geo = modelUtils.getGeoData(hostAddress);
-        return new Peer("", geo.getCountrycode(), false, geo.getLatitude(),
-            geo.getLongitude(), Type.desktop, hostAddress, Mode.get,
-            true, trafficCounter, null);
-    }
-    
-    
-    private Peer newGiveModePeer(final String fullJid, final InetAddress address, 
-        final int port, final Type type, final boolean incoming, 
-        final LanternTrafficCounterHandler trafficCounter) {
-        
-        final LanternRosterEntry entry;
-        if (StringUtils.isNotBlank(fullJid)) {
-            final LanternRosterEntry temp = this.roster.getRosterEntry(fullJid);
-            if (temp != null) {
-                entry = temp;
-            } else {
-                entry = null;
-            }
-        } else {
-            entry = null;
-        }
-        
-
-        final GeoData geo = modelUtils.getGeoData(address.getHostAddress());
-        return new Peer(fullJid, geo.getCountrycode(), true, geo.getLatitude(), 
-            geo.getLongitude(), type, address.getHostAddress(), Mode.give, 
-            incoming, trafficCounter, entry);
-    }
-=======
     void addOutgoingPeer(String fullJid, InetSocketAddress isa, Type type, 
             LanternTrafficCounter trafficCounter);
->>>>>>> 09c762ee
 }