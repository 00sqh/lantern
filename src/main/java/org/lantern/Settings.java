--- conflicted
+++ resolved
@@ -300,12 +300,8 @@
         this.serverPort = serverPort;
     }
 
-<<<<<<< HEAD
-    @JsonView({UIStateSettings.class, PersistentSettings.class})
-    @CommandLineOption
-=======
-    @JsonView({RuntimeSetting.class, PersistentSetting.class})
->>>>>>> cb8fc9a6
+    @JsonView({RuntimeSetting.class, PersistentSetting.class})
+    @CommandLineOption
     public int getServerPort() {
         return serverPort;
     }
