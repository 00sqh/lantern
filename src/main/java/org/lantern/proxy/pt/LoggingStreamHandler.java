--- conflicted
+++ resolved
@@ -98,9 +98,6 @@
                 StringBuilder panicTrace = null;
                 try {
                     while ((line = reader.readLine()) != null) {
-<<<<<<< HEAD
-                        handleLine(line, logToError);
-=======
                         if (line.startsWith("panic: ")) {
                             // Go program panicked, combine final output into one message
                             panicTrace = new StringBuilder();
@@ -110,12 +107,7 @@
                             panicTrace.append("\n");
                             continue;
                         }
-                        if (logToError) {
-                            log.error(line);
-                        } else {
-                            log.debug(line);
-                        }
->>>>>>> daadb8dc
+                        handleLine(line, logToError);
                     }
                 } catch (IOException ioe) {
                     log.error("Unable to read line from pipe: {}",
