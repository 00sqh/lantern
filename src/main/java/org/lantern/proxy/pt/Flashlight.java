--- conflicted
+++ resolved
@@ -12,10 +12,7 @@
 import org.apache.commons.io.FileUtils;
 import org.lantern.LanternClientConstants;
 import org.lantern.Launcher;
-<<<<<<< HEAD
 import org.lantern.event.Events;
-=======
->>>>>>> daadb8dc
 import org.lantern.geoip.GeoData;
 import org.lantern.geoip.GeoIpLookupService;
 import org.lantern.util.ProcessUtil;
@@ -95,25 +92,21 @@
 
         cmd.addArgument("-configdir");
         cmd.addArgument(getClientConfigDir());
-
-        cmd.addArgument("-configaddr");
-        cmd.addArgument(props.getProperty(CONFIG_ADDR_KEY));
-        
-        cmd.addArgument("-cloudconfig");
-        cmd.addArgument(props.getProperty(CLOUDCONFIG_KEY));
-        
-        cmd.addArgument("-cloudconfigca");
-        cmd.addArgument(props.getProperty(CLOUDCONFIG_CA_KEY), false);
-        
-<<<<<<< HEAD
+        
         cmd.addArgument("-addr");
         cmd.addArgument(String.format("%s:%s", listenAddress.getHostName(),
                 listenAddress.getPort()));
-        
-        addParentPIDIfAvailable(cmd);
-=======
-        addCommonArgs(cmd);
->>>>>>> daadb8dc
+
+        cmd.addArgument("-configaddr");
+        cmd.addArgument(props.getProperty(CONFIG_ADDR_KEY));
+        
+        cmd.addArgument("-cloudconfig");
+        cmd.addArgument(props.getProperty(CLOUDCONFIG_KEY));
+        
+        cmd.addArgument("-cloudconfigca");
+        cmd.addArgument(props.getProperty(CLOUDCONFIG_CA_KEY), false);
+        
+        addCommonArgs(cmd);
     }
 
     @Override
@@ -155,22 +148,10 @@
     }
     
     private void addCommonArgs(CommandLine cmd) {
-        // OX: temporarily disabling stats reporting for https://github.com/getlantern/lantern/issues/1943
-//        cmd.addArgument("-statsperiod");
-//        cmd.addArgument("300");
-//        
-//        cmd.addArgument("-instanceid");
-//        cmd.addArgument(Launcher.getInstance().getModel().getInstanceId());
-//        
-//        String ipAddress = new PublicIpAddress().getPublicIpAddress().getHostAddress();
-//        GeoData geoData = Launcher.getInstance().lookup(GeoIpLookupService.class).getGeoData(ipAddress);
-//        cmd.addArgument("-country");
-//        cmd.addArgument(geoData.getCountry().getIsoCode());
-        
+        cmd.addArgument("-statsperiod");
+        cmd.addArgument("300");
         addParentPIDIfAvailable(cmd);
-    }
-    
-    private void addCommonArgs(CommandLine cmd) {
+
         if (Launcher.getInstance() != null) {
             cmd.addArgument("-instanceid");
             cmd.addArgument(Launcher.getInstance().getModel().getInstanceId());
