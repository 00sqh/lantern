--- conflicted
+++ resolved
@@ -256,21 +256,12 @@
         if (cmd.hasOption(OPTION_API_PORT)) {
             final String apiPortStr =
                 cmd.getOptionValue(OPTION_API_PORT);
-<<<<<<< HEAD
-            LOG.info("Using command-line API port: "+apiPortStr);
+            LOG.info("Using command-line port: "+ apiPortStr);
             final int apiPort = Integer.parseInt(apiPortStr);
-            set.setApiPort(apiPort);
-        } else {
-            LOG.info("Using random API port...");
-            set.setApiPort(LanternUtils.randomPort());
-=======
-            LOG.info("Using command-line port: "+portStr);
-            final int port = Integer.parseInt(portStr);
-            RuntimeSettings.setApiPort(port);
+            RuntimeSettings.setApiPort(apiPort);
         } else {
             LOG.info("Using random port...");
             RuntimeSettings.setApiPort(LanternUtils.randomPort());
->>>>>>> cb8fc9a6
         }
         LOG.info("Running API on port: {}", RuntimeSettings.getApiPort());
 
