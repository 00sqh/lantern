--- conflicted
+++ resolved
@@ -788,13 +788,4 @@
     public Injector getInjector() {
         return injector;
     }
-<<<<<<< HEAD
-    
-    private boolean isRunningFromCommandLine() {
-        final File props = new File(LOG4J_PROPS_PATH);
-        return props.isFile();
-    }
-
-=======
->>>>>>> ba5580f5
 }