package org.lantern;

import java.io.IOException;
import java.lang.management.ManagementFactory;
import java.net.InetAddress;
import java.net.InetSocketAddress;
import java.net.Socket;
import java.net.URI;
import java.net.URISyntaxException;
import java.util.Collection;
import java.util.HashMap;
import java.util.HashSet;
import java.util.Iterator;
import java.util.Map;
import java.util.Set;
import java.util.Timer;
import java.util.TimerTask;
import java.util.concurrent.atomic.AtomicReference;

import javax.management.InstanceAlreadyExistsException;
import javax.management.MBeanRegistrationException;
import javax.management.MBeanServer;
import javax.management.MalformedObjectNameException;
import javax.management.NotCompliantMBeanException;
import javax.management.ObjectName;
import javax.security.auth.login.CredentialException;

import org.apache.commons.codec.binary.Base64;
import org.apache.commons.lang.StringUtils;
import org.codehaus.jackson.JsonParseException;
import org.codehaus.jackson.map.JsonMappingException;
import org.codehaus.jackson.map.ObjectMapper;
import org.jivesoftware.smack.Chat;
import org.jivesoftware.smack.MessageListener;
import org.jivesoftware.smack.PacketListener;
import org.jivesoftware.smack.Roster;
import org.jivesoftware.smack.RosterEntry;
import org.jivesoftware.smack.SmackConfiguration;
import org.jivesoftware.smack.XMPPConnection;
import org.jivesoftware.smack.XMPPException;
import org.jivesoftware.smack.filter.PacketFilter;
import org.jivesoftware.smack.packet.Message;
import org.jivesoftware.smack.packet.Packet;
import org.jivesoftware.smack.packet.Presence;
import org.jivesoftware.smack.packet.Presence.Type;
import org.json.simple.JSONArray;
import org.json.simple.JSONObject;
import org.json.simple.JSONValue;
import org.kaleidoscope.BasicTrustGraphAdvertisement;
import org.kaleidoscope.BasicTrustGraphNodeId;
import org.kaleidoscope.TrustGraphNode;
import org.kaleidoscope.TrustGraphNodeId;
import org.lantern.event.ClosedBetaEvent;
import org.lantern.event.Events;
import org.lantern.event.GoogleTalkStateEvent;
import org.lantern.event.ResetEvent;
import org.lantern.event.UpdateEvent;
import org.lantern.event.UpdatePresenceEvent;
import org.lantern.kscope.KscopeAdHandler;
import org.lantern.kscope.LanternKscopeAdvertisement;
import org.lantern.kscope.LanternTrustGraphNode;
import org.lantern.state.Model;
import org.lantern.state.ModelIo;
import org.lantern.state.ModelUtils;
import org.lantern.state.Profile;
import org.lastbamboo.common.ice.MappedServerSocket;
import org.lastbamboo.common.ice.MappedTcpAnswererServer;
import org.lastbamboo.common.p2p.P2PConnectionEvent;
import org.lastbamboo.common.p2p.P2PConnectionListener;
import org.lastbamboo.common.p2p.P2PConstants;
import org.lastbamboo.common.portmapping.NatPmpService;
import org.lastbamboo.common.portmapping.UpnpService;
import org.lastbamboo.common.stun.client.PublicIpAddress;
import org.lastbamboo.common.stun.client.StunServerRepository;
import org.littleshoot.commom.xmpp.XmppCredentials;
import org.littleshoot.commom.xmpp.XmppP2PClient;
import org.littleshoot.commom.xmpp.XmppUtils;
import org.littleshoot.p2p.P2P;
import org.littleshoot.util.SessionSocketListener;
import org.slf4j.Logger;
import org.slf4j.LoggerFactory;

import com.google.common.eventbus.Subscribe;
import com.google.inject.Inject;
import com.google.inject.Singleton;

/**
 * Handles logging in to the XMPP server and processing trusted users through
 * the roster.
 */
@Singleton
public class DefaultXmppHandler implements XmppHandler {
    
    private static final Logger LOG = 
        LoggerFactory.getLogger(DefaultXmppHandler.class);
    
    private final AtomicReference<XmppP2PClient> client = 
        new AtomicReference<XmppP2PClient>();
    
    static {
        SmackConfiguration.setPacketReplyTimeout(30 * 1000);
    }

    private volatile long lastInfoMessageScheduled = 0L;
    
    private final MessageListener typedListener = new MessageListener() {
        @Override
        public void processMessage(final Chat ch, final Message msg) {
            // Note the Chat will always be null here. We try to avoid using
            // actual Chat instances due to Smack's strange and inconsistent
            // behavior with message listeners on chats.
            final String part = msg.getFrom();
            LOG.info("Got chat participant: {} with message:\n {}", part, 
                msg.toXML());
            if (StringUtils.isNotBlank(part) && 
                part.startsWith(LanternConstants.LANTERN_JID)) {
                processLanternHubMessage(msg);
            }

            final Integer type = 
                (Integer) msg.getProperty(P2PConstants.MESSAGE_TYPE);
            if (type != null) {
                LOG.info("Not processing typed message");
                processTypedMessage(msg, type);
            } 
        }
    };

    private String lastJson = "";

    private String hubAddress;

    private GoogleTalkState state;

    private NatPmpService natPmpService;

    private final UpnpService upnpService;

    private ClosedBetaEvent closedBetaEvent;
    
    private final Object closedBetaLock = new Object();

    private MappedServerSocket mappedServer;

    private final PeerProxyManager trustedPeerProxyManager;

    private final Timer timer;

    private final Stats stats;

    private final LanternKeyStoreManager keyStoreManager;

    private final LanternSocketsUtil socketsUtil;

    private final LanternXmppUtil xmppUtil;

    private final Model model;

    private volatile boolean started;

    private final ModelUtils modelUtils;

    private final ModelIo modelIo;

    private final org.lantern.Roster roster;

    private final ProxyTracker proxyTracker;

    private final Censored censored;

    private final LanternTrustStore trustStore;

    private KscopeAdHandler kscopeAdHandler;

    /**
     * Creates a new XMPP handler.
     */
    @Inject
    public DefaultXmppHandler(final Model model,
        final PeerProxyManager trustedPeerProxyManager,
        final Timer updateTimer, final Stats stats,
        final LanternKeyStoreManager keyStoreManager,
        final LanternSocketsUtil socketsUtil,
        final LanternXmppUtil xmppUtil,
        final ModelUtils modelUtils,
        final ModelIo modelIo, final org.lantern.Roster roster,
        final ProxyTracker proxyTracker,
        final Censored censored, 
        final LanternTrustStore trustStore,
        final KscopeAdHandler kscopeAdHandler) {
        this.model = model;
        this.trustedPeerProxyManager = trustedPeerProxyManager;
        this.timer = updateTimer;
        this.stats = stats;
        this.keyStoreManager = keyStoreManager;
        this.socketsUtil = socketsUtil;
        this.xmppUtil = xmppUtil;
        this.modelUtils = modelUtils;
        this.modelIo = modelIo;
        this.roster = roster;
        this.proxyTracker = proxyTracker;
        this.censored = censored;
        this.trustStore = trustStore;
        this.kscopeAdHandler = kscopeAdHandler;
        this.upnpService = new Upnp(stats);
        new GiveModeConnectivityHandler();
        Events.register(this);
        //setupJmx();
    }
   

    @Override
    public void start() {
        prepopulateProxies();
        this.modelUtils.loadClientSecrets();
        
        // This just links connectivity with Google Talk login status when 
        // running in give mode.
        NatPmpImpl temp = new NatPmpImpl(stats);
        if (temp.isNatPmpSupported()) {
            natPmpService = temp;
        } else {
            LOG.info("NAT-PMP not supported");
            // We just use a dummy one in this case.
            natPmpService = new DummyNatPmpService();
        }
        natPmpService = new NatPmpImpl(stats);
        
        MappedServerSocket tempMapper;
        try {
            LOG.debug("Creating mapped TCP server...");
            tempMapper =
                new MappedTcpAnswererServer(natPmpService, upnpService, 
                    new InetSocketAddress(this.model.getSettings().getServerPort()));
            LOG.debug("Created mapped TCP server...");
        } catch (final IOException e) {
            LOG.debug("Exception mapping TCP server", e);
            tempMapper = new MappedServerSocket() {
                
                @Override
                public boolean isPortMapped() {
                    return false;
                }
                
                @Override
                public int getMappedPort() {
                    return 1;
                }
                
                @Override
                public InetSocketAddress getHostAddress() {
                    return new InetSocketAddress(getMappedPort());
                }
            };
        }
        
        XmppUtils.setGlobalConfig(this.xmppUtil.xmppConfig());
        XmppUtils.setGlobalProxyConfig(this.xmppUtil.xmppProxyConfig());
        
        this.mappedServer = tempMapper;
        this.started = true;
    }
    
    @Override
    public void stop() {
        LOG.debug("Stopping XMPP handler...");
        disconnect();
        if (upnpService != null) {
            upnpService.shutdown();
        }
        if (natPmpService != null) {
            natPmpService.shutdown();
        }
        LOG.debug("Finished stoppeding XMPP handler...");
    }
    
    @Subscribe
    public void onAuthStatus(final GoogleTalkStateEvent ase) {
        this.state = ase.getState();
        switch (state) {
        case connected:
            // We wait until we're logged in before creating our roster.
            final XmppP2PClient cl = client.get();
            if (cl == null) {
                LOG.error("Null client for instance: "+hashCode());
                return;
            }
            final XMPPConnection conn = cl.getXmppConnection();
            this.roster.onRoster(conn);
            break;
        case notConnected:
            this.roster.reset();
            break;
        case connecting:
            break;
        case LOGIN_FAILED:
            this.roster.reset();
            break;
        }
    }
    
    private void prepopulateProxies() {
        // Add all the stored proxies.
        final Collection<String> saved = this.model.getSettings().getProxies();
        LOG.debug("Proxy set is: {}", saved);
        for (final String proxy : saved) {
            // Don't use peer proxies since we're not connected to XMPP yet.
            if (!proxy.contains("@")) {
                LOG.debug("Adding prepopulated proxy: {}", proxy);
                addProxy(proxy);
            }
        }
    }

    @Override
    public void connect() throws IOException, CredentialException, 
        NotInClosedBetaException {
        if (!this.started) {
            LOG.warn("Can't connect when not started!!");
            throw new Error("Can't connect when not started!!");
        }
        if (!this.modelUtils.isConfigured()) {
            if (this.model.getSettings().isUiEnabled()) {
                LOG.debug("Not connecting when not configured and UI enabled");
                return;
            }
        }
        if (isLoggedIn()) {
            LOG.warn("Already logged in!! Not connecting");
            return;
        }
        LOG.debug("Connecting to XMPP servers...");
        if (this.modelUtils.isOauthConfigured()) {
        //if (this.model.getSettings().isUseGoogleOAuth2()) {
            connectViaOAuth2();
        } else {
            //connectWithEmailAndPass();
            throw new Error("Oauth not configured properly?");
        }
    }

    private void connectViaOAuth2() throws IOException,
            CredentialException, NotInClosedBetaException {
        final XmppCredentials credentials = 
            this.modelUtils.newGoogleOauthCreds(getResource());
        
        LOG.debug("Logging in with credentials: {}", credentials);
        connect(credentials);
    }

    /*
    private void connectWithEmailAndPass() throws IOException,
            CredentialException, NotInClosedBetaException {
        String email = LanternHub.settings().getEmail();
        String pwd = LanternHub.settings().getPassword();
        if (StringUtils.isBlank(email)) {
            if (!LanternHub.settings().isUiEnabled()) {
                email = askForEmail();
                pwd = askForPassword();
                LanternHub.settings().setEmail(email);
                LanternHub.settings().setPassword(pwd);
            } else {
                LOG.error("No user name");
                throw new IllegalStateException("No user name");
            }
            LanternHub.settingsIo().write();
        }
        
        if (StringUtils.isBlank(pwd)) {
            if (!LanternHub.settings().isUiEnabled()) {
                pwd = askForPassword();
                LanternHub.settings().setPassword(pwd);
            } else {
                LOG.error("No password.");
                throw new IllegalStateException("No password");
            }
            LanternHub.settingsIo().write();
        }
        connect(email, pwd);
    }
    */
    
    @Override
    public void connect(final String email, final String pass) 
        throws IOException, CredentialException, NotInClosedBetaException {
        //connect(new PasswordCredentials(email, pass, getResource()));
    }

    private String getResource() {
        return LanternConstants.UNCENSORED_ID;
    }

    public void connect(final XmppCredentials credentials)
        throws IOException, CredentialException, NotInClosedBetaException {
        LOG.debug("Connecting to XMPP servers with user name and password...");
        this.closedBetaEvent = null;
        final InetSocketAddress plainTextProxyRelayAddress = 
            InetSocketAddress.createUnresolved("127.0.0.1", 
                LanternUtils.PLAINTEXT_LOCALHOST_PROXY_PORT);
        
        final SessionSocketListener sessionListener = new SessionSocketListener() {
            
            @Override
            public void reconnected() {
                // We need to send a new presence message each time we 
                // reconnect to the XMPP server, as otherwise peers won't 
                // know we're available and we won't get data from the bot.
                updatePresence();
            }
            
            @Override
            public void onSocket(String arg0, Socket arg1) throws IOException {
            }
        };
        this.client.set(P2P.newXmppP2PHttpClient("shoot", natPmpService, 
            upnpService, this.mappedServer, 
            //newTlsSocketFactory(),ç SSLServerSocketFactory.getDefault(),//newTlsServerSocketFactory(),
            
            // Major issue here -- these TLS factories don't take into account
            // future changes in SSL certs we trust.
            this.socketsUtil.newTlsSocketFactory(), 
            this.socketsUtil.newTlsServerSocketFactory(),
            //SocketFactory.getDefault(), ServerSocketFactory.getDefault(), 
            plainTextProxyRelayAddress, sessionListener, false));
        
        LOG.debug("Set client for xmpp handler: "+hashCode());
        this.client.get().addConnectionListener(new P2PConnectionListener() {
            
            @Override
            public void onConnectivityEvent(final P2PConnectionEvent event) {
                LOG.debug("Got connectivity event: {}", event);
                Events.asyncEventBus().post(event);
            }
        });
        
        // This is a global, backup listener added to the client. We might
        // get notifications of messages twice in some cases, but that's
        // better than the alternative of sometimes not being notified
        // at all.
        LOG.debug("Adding message listener...");
        this.client.get().addMessageListener(typedListener);
        
        Events.eventBus().post(
            new GoogleTalkStateEvent(GoogleTalkState.connecting));

        try {
            this.client.get().login(credentials);
            
            // Preemptively create our key.
            this.keyStoreManager.getBase64Cert(getJid());
            LOG.debug("Sending connected event");
            Events.eventBus().post(
                new GoogleTalkStateEvent(GoogleTalkState.connected));
        } catch (final IOException e) {
            // Note that the XMPP library will internally attempt to connect
            // to our backup proxy if it can.
            handleConnectionFailure();
            throw e;
        } catch (final IllegalStateException e) {
            handleConnectionFailure();
            throw e;
        } catch (final CredentialException e) {
            handleConnectionFailure();
            throw e;
        }
        
        // Note we don't consider ourselves connected in get mode until we 
        // actually get proxies to work with.
        final XMPPConnection connection = this.client.get().getXmppConnection();
        final Collection<InetSocketAddress> googleStunServers = 
                XmppUtils.googleStunServers(connection);
        StunServerRepository.setStunServers(googleStunServers);
        this.model.getSettings().setStunServers(
                new HashSet<String>(toStringServers(googleStunServers)));
        
        // Make sure all connections between us and the server are stored
        // OTR.
        LanternUtils.activateOtr(connection);
        
        LOG.debug("Connection ID: {}", connection.getConnectionID());
        
        // Here we handle allowing the server to subscribe to our presence.
        connection.addPacketListener(new PacketListener() {
            
            @Override
            public void processPacket(final Packet pack) {
                final Presence pres = (Presence) pack;
                LOG.debug("Processing packet!! {}", pres);
                final String from = pres.getFrom();
                LOG.debug("Responding to presence from {} and to {}", 
                    from, pack.getTo());

                final Type type = pres.getType();
                // Allow subscription requests from the lantern bot.
                if (LanternXmppUtils.isLanternHub(from)) {
                    if (type == Type.subscribe) {
                        final Presence packet = 
                            new Presence(Presence.Type.subscribed);
                        packet.setTo(from);
                        packet.setFrom(pack.getTo());
                        connection.sendPacket(packet);
                    } else {
                        LOG.info("Non-subscribe packet from hub? {}", 
                            pres.toXML());
                    }
                } else {
                    switch (type) {
                    case available:
                        return;
                    case error:
                        LOG.warn("Got error packet!! {}", pack.toXML());
                        return;
                    case subscribe:
                        LOG.info("Adding subscription request from: {}", from);
                        
                        final boolean isLantern =
                            LanternUtils.isLanternMessage(pres);
                        // If we get a subscription request from someone 
                        // already on our roster, auto-accept it.
                        if (isLantern) {
                            if (roster.autoAcceptSubscription(from)) {
                                subscribed(from);
                            }
                            roster.addIncomingSubscriptionRequest(pres);
                        }
                        break;
                    case subscribed:
                        break;
                    case unavailable:
                        return;
                    case unsubscribe:
                        LOG.info("Removing subscription request from: {}",from);
                        roster.removeIncomingSubscriptionRequest(from);
                        return;
                    case unsubscribed:
                        break;
                    }
                }
            }
        }, new PacketFilter() {
            
            @Override
            public boolean accept(final Packet packet) {
                if(packet instanceof Presence) {
                    return true;
                } else {
                    LOG.debug("Not a presence packet: {}", packet.toXML());
                }
                return false;
            }
        });
        
        gTalkSharedStatus();
        updatePresence();

        final boolean inClosedBeta = 
            waitForClosedBetaStatus(credentials.getUsername());

        // If we're in the closed beta and are an uncensored node, we want to
        // advertise ourselves through the kaleidoscope trust network.
        if (inClosedBeta && !censored.isCensored()) {
            final TimerTask tt = new TimerTask() {
                
                @Override
                public void run() {
                    final TrustGraphNodeId tgnid = new BasicTrustGraphNodeId(
                        model.getNodeId());
                    
                    final InetAddress address = 
                        new PublicIpAddress().getPublicIpAddress();
                    
                    final String user = connection.getUser();
                    // The payload here is JSON with everything from the 
                    // JID of the user to the public IP address and port
                    // that should be mapped on the user's router.
                    final LanternKscopeAdvertisement ad;
                    if (mappedServer.isPortMapped()) {
                        ad = new LanternKscopeAdvertisement(user, address, 
                            mappedServer.getMappedPort());
                    } else {
                        ad = new LanternKscopeAdvertisement(user);
                    }
                    
                    // Now turn the advertisement into JSON.
                    final String payload = JsonUtils.jsonify(ad);
                    
                    LOG.info("Sending kscope payload: {}", payload);
                    final BasicTrustGraphAdvertisement message =
                        new BasicTrustGraphAdvertisement(tgnid, payload, 0);
                    
                    final TrustGraphNode tgn = 
                        new LanternTrustGraphNode(DefaultXmppHandler.this);
                    //tgn.advertiseSelf(message);
                }
            };
            // We delay this to make sure we've successfully loaded all roster
            // updates and presence notifications before sending out our
            // advertisement.
            this.timer.schedule(tt, 30000);
        }
    }
  
    private void handleConnectionFailure() {
        Events.eventBus().post(
            new GoogleTalkStateEvent(GoogleTalkState.LOGIN_FAILED));
    }

    private boolean waitForClosedBetaStatus(final String email) 
        throws NotInClosedBetaException {
        if (this.modelUtils.isInClosedBeta(email)) {
            LOG.debug("Already in closed beta...");
            return true;
        }
        
        // The following is necessary because the call to login needs to either
        // succeed or fail for the UI to work properly, but we don't know if
        // a user is able to log in until we get an asynchronous XMPP message
        // back from the server.
        synchronized (this.closedBetaLock) {
            if (this.closedBetaEvent == null) {
                try {
                    this.closedBetaLock.wait(80 * 1000);
                } catch (final InterruptedException e) {
                    LOG.info("Interrupted? Maybe on shutdown?", e);
                }
            }
        }
        if (this.closedBetaEvent != null) {
            if(!this.closedBetaEvent.isInClosedBeta()) {
                LOG.debug("Not in closed beta...");
                notInClosedBeta("Not in closed beta");
            } else {
                LOG.info("Server notified us we're in the closed beta!");
                return true;
            }
        } else {
            LOG.warn("No closed beta event -- timed out!!");
            notInClosedBeta("No closed beta event!!");
        }
        return false;
    }

    private void notInClosedBeta(final String msg) 
        throws NotInClosedBetaException {
        LOG.debug("Not in closed beta!");
        //connectivityEvent(ConnectivityStatus.DISCONNECTED);
        disconnect();
        throw new NotInClosedBetaException(msg);
    }

    private Set<String> toStringServers(
        final Collection<InetSocketAddress> googleStunServers) {
        final Set<String> strings = new HashSet<String>();
        for (final InetSocketAddress isa : googleStunServers) {
            strings.add(isa.getHostName()+":"+isa.getPort());
        }
        return strings;
    }
    
    @Override
    public void disconnect() {
        LOG.debug("Disconnecting!!");
        lastJson = "";
        /*
        LanternHub.eventBus().post(
            new GoogleTalkStateEvent(GoogleTalkState.LOGGING_OUT));
        */
        
        final XmppP2PClient cl = this.client.get();
        if (cl != null) {
            this.client.get().logout();
            //this.client.set(null);
        }

        Events.eventBus().post(
            new GoogleTalkStateEvent(GoogleTalkState.notConnected));
        
        proxyTracker.clearPeerProxySet();
        this.closedBetaEvent = null;
        
        // This is mostly logged for debugging thorny shutdown issues...
        LOG.debug("Finished disconnecting XMPP...");
    }

    private void processLanternHubMessage(final Message msg) {
        LOG.debug("Lantern controlling agent response");
        this.hubAddress = msg.getFrom();
        final String to = XmppUtils.jidToUser(msg.getTo());
        LOG.debug("Set hub address to: {}", hubAddress);
        final String body = msg.getBody();
        LOG.debug("Body: {}", body);
        final Object obj = JSONValue.parse(body);
        final JSONObject json = (JSONObject) obj;
        
        
        final Long invites = 
            (Long) json.get(LanternConstants.INVITES_KEY);
        if (invites != null) {
            LOG.info("Setting invites to: {}", invites);
            final int oldInvites = this.model.getNinvites();
            final int newInvites = invites.intValue();
            if (oldInvites != newInvites) {
                this.model.setNinvites(newInvites);
                Events.syncNInvites(invites.intValue());
            }
        }
        
        final Boolean inClosedBeta = 
            (Boolean) json.get(LanternConstants.INVITED);
        
        if (inClosedBeta != null) {
            Events.asyncEventBus().post(new ClosedBetaEvent(to, inClosedBeta));
            if (!inClosedBeta) {
                //return;
            }
        } else {
            Events.asyncEventBus().post(new ClosedBetaEvent(to, false));
            //return;
        }
                
        final JSONArray servers = 
            (JSONArray) json.get(LanternConstants.SERVERS);
        final Long delay = 
            (Long) json.get(LanternConstants.UPDATE_TIME);
        LOG.debug("Server sent delay of: "+delay);
        if (delay != null) {
            final long now = System.currentTimeMillis();
            final long elapsed = now - lastInfoMessageScheduled;
            if (elapsed > 10000 && delay != 0L) {
                lastInfoMessageScheduled = now;
                timer.schedule(new TimerTask() {
                    @Override
                    public void run() {
                        updatePresence();
                    }
                }, delay);
                LOG.debug("Scheduled next info request in {} milliseconds", 
                    delay);
            } else {
                LOG.debug("Ignoring duplicate info request scheduling- "+
                    "scheduled request {} milliseconds ago.", elapsed);
            }
        }
        
        if (servers == null) {
            LOG.debug("No servers in message");
        } else {
            final Iterator<String> iter = servers.iterator();
            while (iter.hasNext()) {
                final String server = iter.next();
                addProxy(server);
            }
        }

        // This is really a JSONObject, but that itself is a map.
        final JSONObject update = 
            (JSONObject) json.get(LanternConstants.UPDATE_KEY);
        if (update != null) {
            LOG.info("About to propagate update...");
            final Map<String, Object> event = 
                new HashMap<String, Object>();
            event.putAll(update);
            Events.asyncEventBus().post(new UpdateEvent(event));
        }
    }
    
    @Subscribe
    public void onClosedBetaEvent(final ClosedBetaEvent cbe) {
        LOG.debug("Got closed beta event!!");
        this.closedBetaEvent = cbe;
        if (this.closedBetaEvent.isInClosedBeta()) {
            this.modelUtils.addToClosedBeta(cbe.getTo());
        }
        synchronized (this.closedBetaLock) {
            // We have to make sure that this event is actually intended for
            // the user we're currently logged in as!
            final String to = this.closedBetaEvent.getTo();
            LOG.debug("Analyzing closed beta event for: {}", to);
            if (isLoggedIn()) {
                final String user = LanternUtils.toEmail(
                    this.client.get().getXmppConnection());
                if (user.equals(to)) {
                    LOG.debug("Users match!");
                    this.closedBetaLock.notifyAll();
                } else {
                    LOG.debug("Users don't match {}, {}", user, to);
                }
            }
        }
    }

    private void gTalkSharedStatus() {
        // This is for Google Talk compatibility. Surprising, all we need to
        // do is grab our Google Talk shared status, signifying support for
        // their protocol, and then we don't interfere with GChat visibility.
        final Packet status = XmppUtils.getSharedStatus(
                this.client.get().getXmppConnection());
        LOG.info("Status:\n{}", status.toXML());
    }

    private String askForEmail() {
        try {
            System.out.print("Please enter your gmail e-mail, as in johndoe@gmail.com: ");
            return LanternUtils.readLineCLI();
        } catch (final IOException e) {
            final String msg = "IO error trying to read your email address!";
            System.out.println(msg);
            LOG.error(msg, e);
            throw new IllegalStateException(msg, e);
        }
    }
    
    private String askForPassword() {
        try {
            System.out.print("Please enter your gmail password: ");
            return new String(LanternUtils.readPasswordCLI());
        } catch (IOException e) {
            final String msg = "IO error trying to read your email address!";
            System.out.println(msg);
            LOG.error(msg, e);
            throw new IllegalStateException(msg, e);
        }
    }

    /**
     * Updates the user's presence. We also include any stats updates in this 
     * message. Note that periodic presence updates are also used on the server
     * side to verify which clients are actually available.
     * 
     * We in part send presence updates instead of typical chat messages to 
     * get around these messages showing up in the user's gchat window.
     */
    private void updatePresence() {
        if (!isLoggedIn()) {
            LOG.info("Not updating presence when we're not connected");
            return;
        }
        
        final XMPPConnection conn = this.client.get().getXmppConnection();

        LOG.info("Sending presence available");
        
        // OK, this is bizarre. For whatever reason, we **have** to send the
        // following packet in order to get presence events from our peers.
        // DO NOT REMOVE THIS MESSAGE!! See XMPP spec.
        final Presence pres = new Presence(Presence.Type.available);
        conn.sendPacket(pres);
        
        final Presence forHub = new Presence(Presence.Type.available);
        forHub.setTo(LanternConstants.LANTERN_JID);
        
        //if (!LanternHub.settings().isGetMode()) {
            forHub.setProperty("mode", model.getSettings().getMode().toString());
            final String str = JsonUtils.jsonify(stats);
            LOG.debug("Reporting data: {}", str);
            if (!this.lastJson.equals(str)) {
                this.lastJson = str;
                forHub.setProperty("stats", str);
                stats.resetCumulativeStats();
            } else {
                LOG.info("No new stats to report");
            }
        //} else {
        //    LOG.info("Not reporting any stats in get mode");
        //}
        
        conn.sendPacket(forHub);
    }

    /*
    private void sendInfoRequest() {
        // Send an "info" message to gather proxy data.
        LOG.info("Sending INFO request");
        final Message msg = new Message();
        msg.setType(Type.chat);
        //msg.setType(Type.normal);
        msg.setTo(LanternConstants.LANTERN_JID);
        msg.setFrom(this.client.getXmppConnection().getUser());
        final JSONObject json = new JSONObject();
        final StatsTracker statsTracker = LanternHub.statsTracker();
        json.put(LanternConstants.COUNTRY_CODE, CensoredUtils.countryCode());
        json.put(LanternConstants.BYTES_PROXIED, 
            statsTracker.getTotalBytesProxied());
        json.put(LanternConstants.DIRECT_BYTES, 
            statsTracker.getDirectBytes());
        json.put(LanternConstants.REQUESTS_PROXIED, 
            statsTracker.getTotalProxiedRequests());
        json.put(LanternConstants.DIRECT_REQUESTS, 
            statsTracker.getDirectRequests());
        json.put(LanternConstants.WHITELIST_ADDITIONS, 
            LanternUtils.toJsonArray(Whitelist.getAdditions()));
        json.put(LanternConstants.WHITELIST_REMOVALS, 
            LanternUtils.toJsonArray(Whitelist.getRemovals()));
        json.put(LanternConstants.VERSION_KEY, LanternConstants.VERSION);
        final String str = json.toJSONString();
        LOG.info("Reporting data: {}", str);
        msg.setBody(str);
        
        this.client.getXmppConnection().sendPacket(msg);
        Whitelist.whitelistReported();
        //statsTracker.clear();
    }
    */
    

    private void addPeerProxy(final URI peerUri) {
        if (this.proxyTracker.addJidProxy(peerUri.toASCIIString())) {
            sendAndRequestCert(peerUri);
        }
    }
    
    @Subscribe
    public void onUpdatePresenceEvent(final UpdatePresenceEvent upe) {
        // This was originally added to decouple the roster from this class.
        final Presence pres = upe.getPresence();
        addOrRemovePeer(pres, pres.getFrom());
    }

    @Override
    public void addOrRemovePeer(final Presence p, final String from) {
        LOG.info("Processing peer: {}", from);
        final URI uri;
        try {
            uri = new URI(from);
        } catch (final URISyntaxException e) {
            LOG.error("Could not create URI from: {}", from);
            return;
        }
        if (p.isAvailable()) {
            LOG.info("Processing available peer");
            // OK, we just request a certificate every time we get a present 
            // peer. If we get a response, this peer will be added to active
            // peer URIs.
            sendAndRequestCert(uri);
        }
        else {
            LOG.info("Removing JID for peer '"+from);
            this.proxyTracker.removePeer(uri);
        }
    }
    
    private void processTypedMessage(final Message msg, final Integer type) {
        final String from = msg.getFrom();
        LOG.info("Processing typed message from {}", from);
        
        switch (type) {
            case (XmppMessageConstants.INFO_REQUEST_TYPE):
                LOG.debug("Handling INFO request from {}", from);
                processInfoData(msg);
                sendInfoResponse(from);
                break;
            case (XmppMessageConstants.INFO_RESPONSE_TYPE):
                LOG.debug("Handling INFO response from {}", from);
                processInfoData(msg);
                break;
                
            case (LanternConstants.KSCOPE_ADVERTISEMENT):
                LOG.debug("Handling KSCOPE ADVERTISEMENT");
                final String payload = 
                    (String) msg.getProperty(
                        LanternConstants.KSCOPE_ADVERTISEMENT_KEY);
                if (StringUtils.isNotBlank(payload)) {
                    processKscopePayload(payload);
                } else {
                    LOG.error("kscope ad with no payload? "+msg.toXML());
                }
                break;
            default:
                LOG.warn("Did not understand type: "+type);
                break;
        }
    }
    
    private void processKscopePayload(final String payload) {
        final ObjectMapper mapper = new ObjectMapper();
        try {
            final LanternKscopeAdvertisement ad = 
                mapper.readValue(payload, LanternKscopeAdvertisement.class);
            
            sendAndRequestCert(new URI(ad.getJid()));
            this.kscopeAdHandler.handleAd(ad);
            // If the ad includes a mapped port, include it as straight proxy.
            /*
            if (ad.hasMappedEndpoint()) {
                //final String proxy = ad.getAddress() + ":" + ad.getPort();
                
                // We still want to do mutual authentication in all cases, so
                // we need to do the certificate exchange here.
                sendAndRequestCert(new URI(ad.getJid()));
                this.proxyTracker.addProxy(
                    InetSocketAddress.createUnresolved(ad.getAddress(), ad.getPort()));
            } else {
                addPeerProxy(new URI(ad.getJid()));
            }
<<<<<<< HEAD

            //relayKscopeAd(ad);
=======
            */
>>>>>>> 73956a8b
            
        } catch (final JsonParseException e) {
            LOG.warn("Could not parse JSON", e);
        } catch (final JsonMappingException e) {
            LOG.warn("Could not map JSON", e);
        } catch (final IOException e) {
            LOG.warn("IO error parsing JSON", e);
        } catch (final URISyntaxException e) {
            LOG.error("Syntax exception with URI?", e);
        }
    }

    private void sendInfoResponse(final String from) {
        final Message msg = new Message();
        // The from becomes the to when we're responding.
        msg.setTo(from);
        msg.setProperty(P2PConstants.MESSAGE_TYPE, 
            XmppMessageConstants.INFO_RESPONSE_TYPE);
        //msg.setProperty(P2PConstants.MAC, this.model.getNodeId());
        msg.setProperty(P2PConstants.CERT, 
            this.keyStoreManager.getBase64Cert(getJid()));
        this.client.get().getXmppConnection().sendPacket(msg);
    }

    private void processInfoData(final Message msg) {
        LOG.debug("Processing INFO data from request or response.");
        final URI uri;
        try {
            uri = new URI(msg.getFrom());
        } catch (final URISyntaxException e) {
            LOG.error("Could not create URI from: {}", msg.getFrom());
            return;
        }

        //final String mac = (String) msg.getProperty(P2PConstants.MAC);
        final String base64Cert = (String) msg.getProperty(P2PConstants.CERT);
        
        LOG.debug("Base 64 cert: {}", base64Cert);
        
        if (StringUtils.isNotBlank(base64Cert)) {
            LOG.debug("Got certificate:\n"+
                new String(Base64.decodeBase64(base64Cert), 
                    LanternConstants.UTF8));
            // Add the peer if we're able to add the cert.
            this.kscopeAdHandler.onBase64Cert(msg.getFrom(), base64Cert);
        } else {
            LOG.error("No cert for peer?");
        }
    }


    private void addProxy(final String cur) {
        LOG.debug("Considering proxy: {}", cur);
        if (cur.contains("appspot")) {
            this.proxyTracker.addLaeProxy(cur);
            return;
        }
        if (!cur.contains("@")) {
            this.proxyTracker.addProxy(cur);
            return;
        }
        if (!isLoggedIn()) {
            LOG.info("Not connected -- ignoring proxy: {}", cur);
            return;
        }
        final String jid = getJid();
        
        final String emailId = XmppUtils.jidToUser(jid);
        LOG.debug("We are: {}", jid);
        LOG.debug("Service name: {}",
             this.client.get().getXmppConnection().getServiceName());
        if (jid.equals(cur.trim())) {
            LOG.info("Not adding ourselves as a proxy!!");
            return;
        }
        if (cur.startsWith(emailId+"/")) {
            try {
                addPeerProxy(new URI(cur));
            } catch (final URISyntaxException e) {
                LOG.error("Error with proxy URI", e);
            }
        } else if (cur.contains("@")) {
            try {
                addPeerProxy(new URI(cur));
            } catch (final URISyntaxException e) {
                LOG.error("Error with proxy URI", e);
            }
        } 
    }

    @Override
    public String getJid() {
        return this.client.get().getXmppConnection().getUser().trim();
    }

    private void sendAndRequestCert(final URI peer) {
        LOG.debug("Requesting cert from {}", peer);
        final Message msg = new Message();
        msg.setProperty(P2PConstants.MESSAGE_TYPE, 
            XmppMessageConstants.INFO_REQUEST_TYPE);
        
        msg.setTo(peer.toASCIIString());
        // Set our certificate in the request as well -- we want to make
        // extra sure these get through!
        //msg.setProperty(P2PConstants.MAC, this.model.getNodeId());
        msg.setProperty(P2PConstants.CERT, 
            this.keyStoreManager.getBase64Cert(getJid()));
        this.client.get().getXmppConnection().sendPacket(msg);
    }

    @Override
    public XmppP2PClient getP2PClient() {
        return client.get();
    }

    @Override
    public boolean isLoggedIn() {
        if (this.client.get() == null) {
            return false;
        }
        final XMPPConnection conn = client.get().getXmppConnection();
        if (conn == null) {
            return false;
        }
        return conn.isAuthenticated();
    }

    @Override
    public void sendInvite(final String email) {
        LOG.info("Sending invite");
        
        if (StringUtils.isBlank(this.hubAddress)) {
            LOG.error("Blank hub address when sending invite?");
            return;
        }
        
        final Set<String> invited = roster.getInvited();
        if (invited.contains(email)) {
            LOG.info("Already invited");
            return;
        }
        final XMPPConnection conn = this.client.get().getXmppConnection();
        final Roster rost = conn.getRoster();
        
        final Presence pres = new Presence(Presence.Type.available);
        pres.setTo(LanternConstants.LANTERN_JID);
        
        // "emails" of the form xxx@public.talk.google.com aren't really
        // e-mail addresses at all, so don't send 'em.
        // In theory we might be able to use the Google Plus API to get 
        // actual e-mail addresses -- see:
        // https://github.com/getlantern/lantern/issues/432
        if (LanternUtils.isNotJid(email)) {
            pres.setProperty(LanternConstants.INVITED_EMAIL, email);
        } else {
            pres.setProperty(LanternConstants.INVITED_EMAIL, "");
        }

        pres.setProperty(LanternConstants.INVITER_REFRESH_TOKEN,
                         this.model.getSettings().getRefreshToken());
        
        final RosterEntry entry = rost.getEntry(email);
        if (entry != null) {
            final String name = entry.getName();
            if (StringUtils.isNotBlank(name)) {
                pres.setProperty(LanternConstants.INVITEE_NAME, name);
            }
        }
        
        final Profile prof = this.model.getProfile();
        pres.setProperty(LanternConstants.INVITER_NAME, prof.getName());
        
        final String json = JsonUtils.jsonify(prof);
        pres.setProperty(XmppMessageConstants.PROFILE, json);

        invited.add(email);
        //pres.setProperty(LanternConstants.INVITER_NAME, value);
        
        final Runnable runner = new Runnable() {
            
            @Override
            public void run() {
                conn.sendPacket(pres);
            }
        };
        final Thread t = new Thread(runner, "Invite-Thread");
        t.setDaemon(true);
        t.start();
        this.model.setNinvites(this.model.getNinvites() - 1);
        this.modelIo.write();
        //LanternHub.settings().setInvites(LanternHub.settings().getInvites()-1);
        //LanternHub.settingsIo().write();
        
        addToRoster(email);
    }
    
    @Override
    public void subscribe(final String jid) {
        LOG.info("Sending subscribe message to: {}", jid);
        final Presence packet = new Presence(Presence.Type.subscribe);
        packet.setTo(jid);
        final String json = JsonUtils.jsonify(this.model.getProfile());
        packet.setProperty(XmppMessageConstants.PROFILE, json);
        final XMPPConnection conn = this.client.get().getXmppConnection();
        conn.sendPacket(packet);
    }
    
    @Override
    public void subscribed(final String jid) {
        LOG.info("Sending subscribe message to: {}", jid);
        sendTypedPacket(jid, Presence.Type.subscribed);
        roster.removeIncomingSubscriptionRequest(jid);
    }
    
    @Override
    public void unsubscribe(final String jid) {
        LOG.info("Sending unsubscribe message to: {}", jid);
        sendTypedPacket(jid, Presence.Type.unsubscribe);
    }
    
    @Override
    public void unsubscribed(final String jid) {
        LOG.info("Sending unsubscribed message to: {}", jid);
        sendTypedPacket(jid, Presence.Type.unsubscribed);
        roster.removeIncomingSubscriptionRequest(jid);
    }
    
    private void sendTypedPacket(final String jid, final Type type) {
        final Presence packet = new Presence(type);
        packet.setTo(jid);
        final XMPPConnection conn = this.client.get().getXmppConnection();
        conn.sendPacket(packet);
    }
    
    @Override
    public void addToRoster(final String email) {
        // If the user is not already on our roster, we want to make sure to
        // send them an invite. If the e-mail address specified does not 
        // correspond with a Jabber ID, then we're out of luck. If it does,
        // then this will send the roster invite.
        final XMPPConnection conn = this.client.get().getXmppConnection();
        final Roster rost = conn.getRoster();
        final RosterEntry entry = rost.getEntry(email);
        if (entry == null) {
            LOG.info("Inviting user to join roster: {}", email);
            try {
                // Note this also sends a subscription request!!
                rost.createEntry(email, 
                    StringUtils.substringBefore(email, "@"), new String[]{});
            } catch (final XMPPException e) {
                LOG.error("Could not create entry?", e);
            }
        }
    }

    @Override
    public void removeFromRoster(final String email) {
        final XMPPConnection conn = this.client.get().getXmppConnection();
        final Roster rost = conn.getRoster();
        final RosterEntry entry = rost.getEntry(email);
        if (entry != null) {
            LOG.info("Removing user from roster: {}", email);
            try {
                rost.removeEntry(entry);
            } catch (final XMPPException e) {
                LOG.error("Could not create entry?", e);
            }
        }
    }
    
    private void setupJmx() {
        final MBeanServer mbs = ManagementFactory.getPlatformMBeanServer();
        try {
            final Class<? extends Object> clazz = getClass();
            final String pack = clazz.getPackage().getName();
            final String oName =
                pack+":type="+clazz.getSimpleName()+"-"+clazz.getSimpleName();
            LOG.info("Registering MBean with name: {}", oName);
            final ObjectName mxBeanName = new ObjectName(oName);
            if(!mbs.isRegistered(mxBeanName)) {
                mbs.registerMBean(this, mxBeanName);
            }
        } catch (final MalformedObjectNameException e) {
            LOG.error("Could not set up JMX", e);
        } catch (final InstanceAlreadyExistsException e) {
            LOG.error("Could not set up JMX", e);
        } catch (final MBeanRegistrationException e) {
            LOG.error("Could not set up JMX", e);
        } catch (final NotCompliantMBeanException e) {
            LOG.error("Could not set up JMX", e);
        }
    }
    
    @Subscribe
    public void onReset(final ResetEvent event) {
        disconnect();
    }
}<|MERGE_RESOLUTION|>--- conflicted
+++ resolved
@@ -992,12 +992,9 @@
             } else {
                 addPeerProxy(new URI(ad.getJid()));
             }
-<<<<<<< HEAD
 
             //relayKscopeAd(ad);
-=======
             */
->>>>>>> 73956a8b
             
         } catch (final JsonParseException e) {
             LOG.warn("Could not parse JSON", e);
