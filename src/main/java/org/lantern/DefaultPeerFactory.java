--- conflicted
+++ resolved
@@ -239,25 +239,6 @@
             peers.addPeer(fullJid, peer);
         }
     }
-<<<<<<< HEAD
-
-
-    private Peer newGetModePeer(final InetAddress address,
-            final LanternTrafficCounter trafficCounter) {
-        final String hostAddress = address.getHostAddress();
-        return new Peer("", false, Type.pc, hostAddress, Mode.get,
-            true, trafficCounter, null, modelUtils);
-    }
-
-
-    private Peer newGiveModePeer(final String fullJid, final InetAddress address,
-        final int port, final Type type, final boolean incoming,
-        final LanternTrafficCounter trafficCounter) {
-        final LanternRosterEntry entry = rosterEntry(fullJid);
-
-        return new Peer(fullJid, true, type, address.getHostAddress(), Mode.give,
-            incoming, trafficCounter, entry, modelUtils);
-=======
     
     private LanternRosterEntry rosterEntry(final URI fullJid) {
         return this.roster.getRosterEntry(fullJid.toASCIIString());
@@ -275,7 +256,6 @@
         } else {
             certsToPeers.put(event.getBase64Cert(), peer);
         }
->>>>>>> ba3c7ccd
     }
 
     @Subscribe
