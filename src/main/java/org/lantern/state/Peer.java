package org.lantern.state;

import java.net.URI;
import java.util.Locale;

import org.apache.commons.lang3.time.FastDateFormat;
import org.codehaus.jackson.annotate.JsonIgnore;
import org.codehaus.jackson.map.annotate.JsonSerialize;
import org.codehaus.jackson.map.annotate.JsonSerialize.Inclusion;
import org.codehaus.jackson.map.annotate.JsonView;
import org.lantern.GeoData;
import org.lantern.LanternClientConstants;
import org.lantern.LanternRosterEntry;
import org.lantern.event.Events;
import org.lantern.state.Model.Persistent;
import org.lantern.state.Model.Run;
import org.lantern.util.LanternTrafficCounter;

/**
 * Class containing data for an individual peer, including active connections,
 * IP address, etc.
 */
public class Peer {

    private String peerid = "";

    private String country = "";
    
    public enum Type {
        pc,
        cloud,
        laeproxy
    }
    
    //private final Collection<PeerSocketWrapper> sockets = 
    //    new HashSet<PeerSocketWrapper>();

    //private final String base64Cert;

    private double lat;

    private double lon;
    
    private String type;
    
    private boolean online;

    private boolean mapped;

    private String ip = "";
    
    private Mode mode;
    
    private boolean incoming;

    private LanternTrafficCounter trafficCounter;
    
    private long bytesUp;
    
    private long bytesDn;
    
    private String version = "";

    private long lastConnectedLong;

    private LanternRosterEntry rosterEntry;

    private int port;
    
    public Peer() {
        
    }
<<<<<<< HEAD

    public Peer(final String peerId,
        final boolean mapped, final Type type,
        final String ip, final Mode mode, final boolean incoming,
=======
    
    public Peer(final URI peerId,final String countryCode,
        final boolean mapped, final double latitude,
        final double longitude, final Type type,
        final String ip, final int port, final Mode mode, final boolean incoming,
>>>>>>> ba3c7ccd
        final LanternTrafficCounter trafficCounter,
        final LanternRosterEntry rosterEntry, final ModelUtils modelUtils) {
        this.mapped = mapped;
<<<<<<< HEAD
=======
        this.lat = latitude;
        this.lon = longitude;
        this.port = port;
>>>>>>> ba3c7ccd
        this.rosterEntry = rosterEntry;
        this.peerid = peerId.toASCIIString();
        this.ip = ip;
        this.mode = mode;
        this.incoming = incoming;
        this.type = type.toString();
        this.trafficCounter = trafficCounter;

        // Peers are online when constructed this way (because we presumably
        // just received some type of message from them).
        this.online = true;

        Runnable task = new Runnable () {
            @Override
            public void run() {
                GeoData geo = modelUtils.getGeoDataWithRetry(ip);
                lat = geo.getLatitude();
                lon = geo.getLongitude();
                String countryCode = geo.getCountrycode();
                country = countryCode.toUpperCase(Locale.US);
            }
        };
        Thread thread = new Thread(task, "Peer-Geoip-Lookup");
        thread.setDaemon(true);
        thread.start();
    }

    public String getCountry() {
        return country;
    }

    public void setCountry(String country) {
        this.country = country;
    }

    public double getLat() {
        return lat;
    }

    public void setLat(double latitude) {
        this.lat = latitude;
    }

    public double getLon() {
        return lon;
    }

    public void setLon(double longitude) {
        this.lon = longitude;
    }

    public String getType() {
        return type;
    }

    public void setType(String type) {
        this.type = type;
    }

    public boolean isOnline() {
        return online;
    }

    public void setOnline(boolean online) {
        this.online = online;
    }

    public boolean isMapped() {
        return mapped;
    }

    public void setMapped(boolean mapped) {
        this.mapped = mapped;
    }

    public String getIp() {
        return ip;
    }

    public void setIp(String ip) {
        this.ip = ip;
    }

    public Mode getMode() {
        return mode;
    }

    public void setMode(Mode mode) {
        this.mode = mode;
    }

    @JsonView({Run.class})
    public boolean isConnected() {
        if (this.trafficCounter == null) {
            return false;
        }
        if (!this.trafficCounter.isConnected()) {
            return getBpsUpDn() > 0L;
        }
        return true;
    }


    public boolean isIncoming() {
        return incoming;
    }

    public void setIncoming(boolean incoming) {
        this.incoming = incoming;
    }

    @JsonView({Run.class})
    public long getBpsUp() {
        if (this.trafficCounter != null) {
            return trafficCounter.getCurrentWrittenBytes() * 
                LanternClientConstants.SYNC_INTERVAL_SECONDS;
        }
        return 0L;
    }

    @JsonView({Run.class})
    public long getBpsDown() {
        if (this.trafficCounter != null) {
            return trafficCounter.getCurrentReadBytes() * 
                LanternClientConstants.SYNC_INTERVAL_SECONDS;
        }
        return 0L;
    }

    @JsonView({Run.class})
    public long getBpsUpDn() {
        return getBpsUp() + getBpsDown();
    }

    public long getBytesUp() {
        if (this.trafficCounter != null) {
            return bytesUp + 
                //trafficCounter.getTrafficCounter().getCumulativeWrittenBytes();
            trafficCounter.getCumulativeWrittenBytes();
        }
        return this.bytesUp;
    }

    public void setBytesUp(long bytesUp) {
        this.bytesUp = bytesUp;
    }

    public long getBytesDn() {
        if (this.trafficCounter != null) {
            return bytesDn + 
                //trafficCounter.getTrafficCounter().getCumulativeReadBytes();
            trafficCounter.getCumulativeReadBytes();
        }
        return this.bytesDn;
    }

    public void setBytesDn(long bytesDn) {
        this.bytesDn = bytesDn;
    }

    @JsonView({Run.class})
    public long getBytesUpDn() {
        if (this.trafficCounter != null) {
            return getBytesUp() + getBytesDn();
        }
        return 0L;
    }

    @JsonIgnore
    public LanternTrafficCounter getTrafficCounter() {
        return trafficCounter;
    }

    public void setTrafficCounter(
        final LanternTrafficCounter trafficCounter) {
        this.trafficCounter = trafficCounter;
    }

    @JsonView({Run.class})
    public int getNSockets() {
        if (this.trafficCounter != null) {
            return trafficCounter.getNumSockets();
        }
        return 0;
    }
    
    @JsonView({Run.class})
    @JsonSerialize(include=Inclusion.NON_NULL)
    public String getLastConnected() {
        long lastConnected = getLastConnectedLong();
        if (lastConnected == 0) {
            return null;
        }
        return FastDateFormat.getInstance("yyyy-MM-dd' 'HH:mm:ss").format(
            lastConnected);
    }
    
    @JsonView({Persistent.class})
    public long getLastConnectedLong() {
        if (this.trafficCounter != null) {
            final long last = trafficCounter.getLastConnected();
            
            // Only use the counter data if it has connected.
            if (last > 0L) return last;
        }
        return this.lastConnectedLong;
    }
    
    public void setLastConnectedLong(final long lastConnectedLong) {
        this.lastConnectedLong = lastConnectedLong;
        Events.eventBus().post(new PeerLastConnectedChangedEvent(this));
    }

    public String getPeerid() {
        return peerid;
    }

    public void setPeerid(String peerid) {
        this.peerid = peerid;
    }

    public String getVersion() {
        return version;
    }

    public void setVersion(String version) {
        this.version = version;
    }

    @JsonSerialize(include=Inclusion.NON_NULL)
    public LanternRosterEntry getRosterEntry() {
        return rosterEntry;
    }

    public void setRosterEntry(LanternRosterEntry rosterEntry) {
        this.rosterEntry = rosterEntry;
    }

    @Override
    public String toString() {
        return "Peer [peerid=" + peerid + ", country=" + country + ", lat="
                + lat + ", lon=" + lon + ", type=" + type + ", online="
                + online + ", mapped=" + mapped + ", ip=" + ip + ", mode="
                + mode + ", incoming=" + incoming + ", trafficCounter="
                + trafficCounter + ", bytesUp=" + bytesUp + ", bytesDn="
                + bytesDn + ", version=" + version + ", lastConnectedLong="
                + lastConnectedLong + ", rosterEntry=" + rosterEntry + "]";
    }

    public int getPort() {
        return port;
    }

    public void setPort(int port) {
        this.port = port;
    }

}<|MERGE_RESOLUTION|>--- conflicted
+++ resolved
@@ -8,7 +8,6 @@
 import org.codehaus.jackson.map.annotate.JsonSerialize;
 import org.codehaus.jackson.map.annotate.JsonSerialize.Inclusion;
 import org.codehaus.jackson.map.annotate.JsonView;
-import org.lantern.GeoData;
 import org.lantern.LanternClientConstants;
 import org.lantern.LanternRosterEntry;
 import org.lantern.event.Events;
@@ -70,52 +69,29 @@
     public Peer() {
         
     }
-<<<<<<< HEAD
-
-    public Peer(final String peerId,
-        final boolean mapped, final Type type,
-        final String ip, final Mode mode, final boolean incoming,
-=======
     
     public Peer(final URI peerId,final String countryCode,
         final boolean mapped, final double latitude,
         final double longitude, final Type type,
         final String ip, final int port, final Mode mode, final boolean incoming,
->>>>>>> ba3c7ccd
         final LanternTrafficCounter trafficCounter,
-        final LanternRosterEntry rosterEntry, final ModelUtils modelUtils) {
+        final LanternRosterEntry rosterEntry) {
         this.mapped = mapped;
-<<<<<<< HEAD
-=======
         this.lat = latitude;
         this.lon = longitude;
         this.port = port;
->>>>>>> ba3c7ccd
         this.rosterEntry = rosterEntry;
         this.peerid = peerId.toASCIIString();
         this.ip = ip;
         this.mode = mode;
         this.incoming = incoming;
         this.type = type.toString();
+        this.country = countryCode.toUpperCase(Locale.US);
         this.trafficCounter = trafficCounter;
-
-        // Peers are online when constructed this way (because we presumably
+        
+        // Peers are online when constructed this way (because we presumably 
         // just received some type of message from them).
         this.online = true;
-
-        Runnable task = new Runnable () {
-            @Override
-            public void run() {
-                GeoData geo = modelUtils.getGeoDataWithRetry(ip);
-                lat = geo.getLatitude();
-                lon = geo.getLongitude();
-                String countryCode = geo.getCountrycode();
-                country = countryCode.toUpperCase(Locale.US);
-            }
-        };
-        Thread thread = new Thread(task, "Peer-Geoip-Lookup");
-        thread.setDaemon(true);
-        thread.start();
     }
 
     public String getCountry() {
