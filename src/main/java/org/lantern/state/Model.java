package org.lantern.state;

import java.lang.reflect.Field;
import java.security.SecureRandom;
import java.util.ArrayList;
import java.util.Collection;
import java.util.List;
import java.util.Map;
import java.util.concurrent.ConcurrentHashMap;
import java.util.concurrent.atomic.AtomicInteger;

import org.apache.commons.codec.binary.Base64;
import org.codehaus.jackson.annotate.JsonIgnore;
import org.codehaus.jackson.map.annotate.JsonDeserialize;
import org.codehaus.jackson.map.annotate.JsonSerialize;
import org.codehaus.jackson.map.annotate.JsonView;
import org.lantern.Country;
import org.lantern.CountryService;
import org.lantern.LanternUtils;
import org.lantern.Roster;
import org.lantern.RosterDeserializer;
import org.lantern.RosterSerializer;
import org.lantern.event.Events;
import org.lantern.event.SetupCompleteEvent;
import org.lantern.state.Friend.Status;
import org.lantern.state.Notification.MessageType;
import org.littleshoot.commom.xmpp.XmppUtils;
import org.slf4j.Logger;
import org.slf4j.LoggerFactory;


/**
 * State model of the application for the UI to display.
 */
public class Model {

    private final Logger log = LoggerFactory.getLogger(getClass());

    public static class Persistent {}

    public static class Run {}

    private final SystemData system = new SystemData();

    private final Version version = new Version();

    private final Location location = new Location();

    private boolean showVis = false;

    private Modal modal = Modal.welcome;

    private Settings settings = new Settings();

    private Connectivity connectivity = new Connectivity();

    private Profile profile = new Profile();

    private boolean setupComplete;

    private int nproxiedSitesMax = 2000;

    private boolean launchd;

    private String nodeId = String.valueOf(new SecureRandom().nextLong());

    private final Global global = new Global();

    private Friends friends = new Friends();

    private Peers peerCollector = new Peers();

    private final ConcurrentHashMap<Integer, Notification> notifications = new ConcurrentHashMap<Integer, Notification>();

    private final AtomicInteger maxNotificationId = new AtomicInteger(0);

    private Roster roster;

    private Transfers transfers;

    private boolean isEverGetMode;

    private boolean welcomeMessageShown;

    private String xsrfToken;

    private CountryService countryService;

    public Model() {
        //used for JSON loading
    }

    public Model(CountryService countryService) {
        this.countryService = countryService;
    }

    /**
     * invites sent to the server but not acknowledged
     */
    @JsonView({Persistent.class})
    private List<String> pendingInvites = new ArrayList<String>();

    public List<String> getPendingInvites() {
        return pendingInvites;
    }

    @JsonView({Run.class})
    private Transfers getTransfers() {
        return transfers;
    }

    @JsonView({Run.class})
    public Collection<Peer> getPeers() {
        return this.peerCollector.getPeers().values();
    }

    public SystemData getSystem() {
        return system;
    }

    public Version getVersion() {
        return version;
    }

    public Location getLocation() {
        return location;
    }

    @JsonView({Run.class, Persistent.class})
    public Modal getModal() {
        return modal;
    }

    public void setModal(final Modal modal) {
        this.modal = modal;
    }

    public Settings getSettings() {
        return settings;
    }

    public void setSettings(final Settings settings) {
        this.settings = settings;
    }

    @JsonView({Run.class, Persistent.class})
    public boolean isShowVis() {
        return showVis;
    }

    public void setShowVis(boolean showVis) {
        this.showVis = showVis;
    }

    public Connectivity getConnectivity() {
        return connectivity;
    }

    public void setConnectivity(Connectivity connectivity) {
        this.connectivity = connectivity;
    }

    @JsonView({Run.class})
    public boolean isDev() {
        return LanternUtils.isDevMode();
    }

    @JsonView({Run.class, Persistent.class})
    public boolean isSetupComplete() {
        return setupComplete;
    }

    public void setSetupComplete(final boolean setupComplete) {
        this.setupComplete = setupComplete;
        if (setupComplete) {
            // Things like configuring the system proxy rely on setup being
            // complete, so propagate the event.
            Events.asyncEventBus().post(new SetupCompleteEvent());
        }
    }

    @JsonView({Run.class, Persistent.class})
    public Profile getProfile() {
        return profile;
    }

    public void setProfile(Profile profile) {
        this.profile = profile;
    }

    @JsonIgnore
    public boolean isLaunchd() {
        return launchd;
    }

    public void setLaunchd(boolean launchd) {
        this.launchd = launchd;
    }

    @JsonView({Run.class, Persistent.class})
    public String getNodeId() {
        return nodeId;
    }

    public void setNodeId(final String nodeId) {
        this.nodeId = nodeId;
    }

    @JsonView({Run.class})
    public int getNproxiedSitesMax() {
        return nproxiedSitesMax;
    }

    public void setNproxiedSitesMax(int nproxiedSitesMax) {
        this.nproxiedSitesMax = nproxiedSitesMax;
    }

    public Map<String, Country> getCountries() {
        return countryService.allCountries();
    }

    public void setCountries(Map<String, Country> countries) {
        //nothing to do here; we want to use the countryService
        return;
    }

    public Global getGlobal() {
        return global;
    }

    public Friends getFriends() {
        return friends;
    }

    public void setFriends(Friends friends) {
        this.friends = friends;
    }

    @JsonView({Persistent.class})
    public Peers getPeerCollector() {
        return peerCollector;
    }

    public void setPeerCollector(Peers peerCollector) {
        this.peerCollector = peerCollector;
    }

    public void closeNotification(int notification) {
        notifications.remove(notification);
    }

    public Map<Integer, Notification> getNotifications() {
        return notifications;
    }

    public void addNotification(String message, MessageType type, int timeout) {
        Notification notification = new Notification(message, type, timeout);
        addNotification(notification);
    }

    public void addNotification(String message, MessageType type) {
        addNotification(new Notification(message, type));
    }

    public void addNotification(Notification notification) {
        int oldMax = maxNotificationId.get();
        if (oldMax == 0) {
            //this happens at startup?
            for (Integer k : notifications.keySet()) {
                if (k > oldMax)
                    oldMax = k+1;
            }
            maxNotificationId.compareAndSet(0, oldMax);
        }
        int id = maxNotificationId.getAndIncrement();
        notifications.put(id, notification);
    }

    public void clearNotifications() {
        notifications.clear();
    }

    @JsonView({Run.class})
    @JsonSerialize(using=RosterSerializer.class)
    @JsonDeserialize(using=RosterDeserializer.class)
    public Roster getRoster() {
        return roster;
    }

    public void setRoster(Roster roster) {
        this.roster = roster;
    }

    public void setTransfers(Transfers transfers) {
        this.transfers = transfers;
    }

    @SuppressWarnings("unchecked")
    public void loadFrom(Model newModel) {
        Class<Model> modelClass = (Class<Model>) getClass();
        try {

            for (Field field : modelClass.getFields()) {
                field.set(this, field.get(newModel));
            }
        } catch (IllegalArgumentException e) {
            throw new RuntimeException(e);
        } catch (IllegalAccessException e) {
            throw new RuntimeException(e);
        }

    }

    public boolean isEverGetMode() {
        return isEverGetMode;
    }

    public void setEverGetMode(boolean b) {
        this.isEverGetMode = b;
    }

    public String getXsrfToken() {
        if (xsrfToken == null) {
            byte[] bytes = new byte[16];
            new SecureRandom().nextBytes(bytes);
            xsrfToken = Base64.encodeBase64URLSafeString(bytes);
        }
        return xsrfToken;
    }

    public void setXsrfToken(String token) {
        xsrfToken = token;
    }

    public void setPendingInvites(List<String> pendingInvites) {
        this.pendingInvites = pendingInvites;
    }

    public void addPendingInvite(String email) {
        pendingInvites.add(email);
    }

    public void removePendingInvite(String email) {
        pendingInvites.remove(email);
    }

    @JsonIgnore
    public CountryService getCountryService() {
        return countryService;
    }

    public void setCountryService(CountryService countryService) {
        this.countryService = countryService;
    }

<<<<<<< HEAD
    public boolean isFriend(String from) {
        Friends friends = getFriends();
        String email = XmppUtils.jidToUser(from);
        Friend friend = friends.get(email);
        return friend != null && friend.getStatus() != Status.rejected;
=======
    @JsonView({Persistent.class})
    public boolean isWelcomeMessageShown() {
        return welcomeMessageShown;
    }

    public void setWelcomeMessageShown(boolean welcomeMessageShown) {
        this.welcomeMessageShown = welcomeMessageShown;
>>>>>>> bca734fd
    }
}<|MERGE_RESOLUTION|>--- conflicted
+++ resolved
@@ -353,13 +353,13 @@
         this.countryService = countryService;
     }
 
-<<<<<<< HEAD
     public boolean isFriend(String from) {
         Friends friends = getFriends();
         String email = XmppUtils.jidToUser(from);
         Friend friend = friends.get(email);
         return friend != null && friend.getStatus() != Status.rejected;
-=======
+    }
+
     @JsonView({Persistent.class})
     public boolean isWelcomeMessageShown() {
         return welcomeMessageShown;
@@ -367,6 +367,5 @@
 
     public void setWelcomeMessageShown(boolean welcomeMessageShown) {
         this.welcomeMessageShown = welcomeMessageShown;
->>>>>>> bca734fd
     }
 }