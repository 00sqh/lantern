--- conflicted
+++ resolved
@@ -347,23 +347,16 @@
             log.debug("Not checking proxy when not running with TCP");
             return;
         }
-<<<<<<< HEAD
+        // We've seen this in weird cases in the field -- might as well 
+        // program defensively here.
+        if (ph.getFiveTuple().getRemote().getAddress().isLoopbackAddress()) {
+            log.warn("Can't connect to loopback address...");
+            return;
+        }
         if (proxies.containsKey(ph.getFiveTuple())) {
             log.debug("We already know about proxy " + ph);
             // but it might be disconnected
             if (ph.isConnected()) {
-=======
-        // We've seen this in weird cases in the field -- might as well 
-        // program defensively here.
-        if (ph.getFiveTuple().getRemote().getAddress().isLoopbackAddress()) {
-            log.warn("Can't connect to loopback address...");
-            return;
-        }
-        if (queue.contains(ph)) {
-            log.debug("We already know about proxy "+ph+" in {}", queue);
-            //but it might be disconnected
-            if (!ph.lastFailed()) {
->>>>>>> 5ec6cf5a
                 log.debug("Proxy considered connected");
                 return;
             }
