package org.lantern;

import java.awt.Desktop;
import java.awt.Dimension;
import java.awt.Point;
import java.awt.Toolkit;
import java.io.Console;
import java.io.File;
import java.io.IOError;
import java.io.IOException;
import java.io.InputStream;
import java.io.UnsupportedEncodingException;
import java.lang.reflect.InvocationTargetException;
import java.net.InetAddress;
import java.net.InetSocketAddress;
import java.net.ServerSocket;
import java.net.Socket;
import java.net.SocketAddress;
import java.net.URI;
import java.net.URISyntaxException;
import java.nio.ByteBuffer;
import java.security.MessageDigest;
import java.security.NoSuchAlgorithmException;
import java.security.SecureRandom;
import java.util.Arrays;
import java.util.Collection;
import java.util.Enumeration;
import java.util.LinkedHashSet;
import java.util.List;
import java.util.Map;
import java.util.Queue;
import java.util.Scanner;
import java.util.concurrent.atomic.AtomicInteger;

import javax.crypto.Cipher;
import javax.net.ssl.SSLSocket;
import javax.servlet.http.HttpServletRequest;

import org.apache.commons.beanutils.PropertyUtils;
import org.apache.commons.codec.binary.Base64;
import org.apache.commons.httpclient.URIException;
import org.apache.commons.io.FileUtils;
import org.apache.commons.io.IOExceptionWithCause;
import org.apache.commons.io.IOUtils;
import org.apache.commons.lang.StringUtils;
import org.apache.commons.lang.SystemUtils;
import org.apache.commons.lang.math.NumberUtils;
import org.apache.http.HttpEntity;
import org.apache.http.HttpResponse;
import org.apache.http.client.methods.HttpGet;
import org.apache.http.client.utils.URIBuilder;
import org.apache.http.impl.client.DefaultHttpClient;
import org.apache.http.util.EntityUtils;
import org.codehaus.jackson.JsonGenerationException;
import org.codehaus.jackson.map.JsonMappingException;
import org.codehaus.jackson.map.ObjectMapper;
import org.codehaus.jackson.map.ObjectWriter;
import org.codehaus.jackson.map.SerializationConfig.Feature;
import org.jboss.netty.buffer.ChannelBuffer;
import org.jboss.netty.channel.Channel;
import org.jboss.netty.channel.ChannelFuture;
import org.jboss.netty.channel.ChannelFutureListener;
import org.jboss.netty.channel.ChannelHandlerContext;
import org.jboss.netty.handler.codec.http.HttpHeaders;
import org.jboss.netty.handler.codec.http.HttpMessage;
import org.jboss.netty.handler.codec.http.HttpRequest;
import org.jboss.netty.handler.codec.http.HttpRequestEncoder;
import org.jivesoftware.smack.XMPPConnection;
import org.jivesoftware.smack.packet.Packet;
import org.jivesoftware.smack.packet.Presence;
import org.lastbamboo.common.offer.answer.NoAnswerException;
import org.lastbamboo.common.p2p.P2PClient;
import org.lastbamboo.common.stun.client.PublicIpAddress;
import org.littleshoot.commom.xmpp.XmppUtils;
import org.littleshoot.util.ByteBufferUtils;
import org.littleshoot.util.Sha1;
import org.slf4j.Logger;
import org.slf4j.LoggerFactory;

import com.google.common.io.Files;

/**
 * Utility methods for use with Lantern.
 */
public class LanternUtils {


    private static final Logger LOG =
        LoggerFactory.getLogger(LanternUtils.class);

    private static final SecureRandom secureRandom = new SecureRandom();

    private static String MAC_ADDRESS;

    public static boolean isDevMode() {
        return LanternConstants.VERSION.equals("lantern_version_tok");
    }

    public static String jidToUserId(final String fullId) {
        return fullId.split("/")[0];
    }

    public static String jidToInstanceId(final String fullId) {
        return fullId.split("/")[1];
    }

    /**
     * Helper method that ensures all written requests are properly recorded.
     *
     * @param request The request.
     */
    public static void writeRequest(final Queue<HttpRequest> httpRequests,
        final HttpRequest request, final ChannelFuture cf) {
        httpRequests.add(request);
        LOG.debug("Writing request: {}", request);
        LanternUtils.genericWrite(request, cf);
    }

    public static void genericWrite(final Object message,
        final ChannelFuture future) {
        final Channel ch = future.getChannel();
        if (ch.isConnected()) {
            ch.write(message);
        } else {
            future.addListener(new ChannelFutureListener() {
                @Override
                public void operationComplete(final ChannelFuture cf)
                    throws Exception {
                    if (cf.isSuccess()) {
                        ch.write(message);
                    }
                }
            });
        }
    }

    /*
    public static Socket openRawOutgoingPeerSocket(
        final URI uri, final P2PClient p2pClient,
        final Map<URI, AtomicInteger> peerFailureCount) throws IOException {
        return openOutgoingPeerSocket(uri, p2pClient, peerFailureCount, true);
    }
    */

    public static Socket openOutgoingPeerSocket(final URI uri,
        final P2PClient p2pClient,
        final Map<URI, AtomicInteger> peerFailureCount) throws IOException {
        return openOutgoingPeerSocket(uri, p2pClient, peerFailureCount, false);
    }

    private static Socket openOutgoingPeerSocket(
        final URI uri, final P2PClient p2pClient,
        final Map<URI, AtomicInteger> peerFailureCount,
        final boolean raw) throws IOException {

        if (p2pClient == null) {
            LOG.info("P2P client is null. Testing?");
            throw new IOException("P2P client not connected");
        }

        // Start the connection attempt.
        try {
            LOG.info("Creating a new socket to {}", uri);
            final Socket sock;
            if (raw) {
                sock = p2pClient.newRawSocket(uri);
            } else {
                sock = p2pClient.newSocket(uri);
            }

            // Note that it's OK that this prints SSL_NULL_WITH_NULL_NULL --
            // the handshake doesn't actually happen until the first IO, so
            // the SSL ciphers and such should be all null at this point.
            LOG.debug("Got outgoing peer socket {}", sock);
            if (sock instanceof SSLSocket) {
                LOG.debug("Socket has ciphers {}",
                    ((SSLSocket)sock).getEnabledCipherSuites());
            } else {
                LOG.warn("Not an SSL socket...");
            }
            //startReading(sock, browserToProxyChannel, recordStats);
            return sock;
        } catch (final NoAnswerException nae) {
            // This is tricky, as it can mean two things. First, it can mean
            // the XMPP message was somehow lost. Second, it can also mean
            // the other side is actually not there and didn't respond as a
            // result.
            LOG.info("Did not get answer!! Closing channel from browser", nae);
            final AtomicInteger count = peerFailureCount.get(uri);
            if (count == null) {
                LOG.info("Incrementing failure count");
                peerFailureCount.put(uri, new AtomicInteger(0));
            }
            else if (count.incrementAndGet() > 5) {
                LOG.info("Got a bunch of failures in a row to this peer. " +
                    "Removing it.");

                // We still reset it back to zero. Note this all should
                // ideally never happen, and we should be able to use the
                // XMPP presence alerts to determine if peers are still valid
                // or not.
                peerFailureCount.put(uri, new AtomicInteger(0));
                //proxyStatusListener.onCouldNotConnectToPeer(uri);
            }
            throw new IOExceptionWithCause(nae);
        } catch (final IOException ioe) {
            //proxyStatusListener.onCouldNotConnectToPeer(uri);
            LOG.warn("Could not connect to peer", ioe);
            throw ioe;
        }
    }

    /*
    public static String getMacAddress() {
        if (MAC_ADDRESS != null) {
            LOG.info("Returning MAC: "+MAC_ADDRESS);
            return MAC_ADDRESS;
        }
        final Enumeration<NetworkInterface> nis;
        try {
            nis = NetworkInterface.getNetworkInterfaces();
        } catch (final SocketException e1) {
            throw new Error("Could not read network interfaces?");
        }
        while (nis.hasMoreElements()) {
            final NetworkInterface ni = nis.nextElement();
            try {
                if (!ni.isUp()) {
                    LOG.info("Ignoring interface that's not up: {}",
                        ni.getDisplayName());
                    continue;
                }
                final byte[] mac = ni.getHardwareAddress();
                if (mac != null && mac.length > 0) {
                    LOG.info("Returning 'normal' MAC address");
                    return macMe(mac);
                }
            } catch (final SocketException e) {
                LOG.warn("Could not get MAC address?");
            }
        }
        try {
            LOG.warn("Returning custom MAC address");
            return macMe(InetAddress.getLocalHost().getHostAddress() +
                    System.currentTimeMillis());
        } catch (final UnknownHostException e) {
            final byte[] bytes = new byte[24];
            secureRandom.nextBytes(bytes);
            return macMe(bytes);
        }
    }

    private static String macMe(final String mac) {
        return macMe(utf8Bytes(mac));
    }
    */

    public static byte[] utf8Bytes(final String str) {
        try {
            return str.getBytes("UTF-8");
        } catch (final UnsupportedEncodingException e) {
            LOG.error("No UTF-8?", e);
            throw new RuntimeException("No UTF-8?", e);
        }
    }

    private static String macMe(final byte[] mac) {
        // We wrap the MAC in a SHA-1 to avoid distributing actual
        // MAC addresses.
        final MessageDigest md = new Sha1();
        md.update(mac);
        final byte[] raw = md.digest();
        MAC_ADDRESS = Base64.encodeBase64URLSafeString(raw);
        return MAC_ADDRESS;
    }


    /**
     * This is the local proxy port data is relayed to on the "server" side
     * of P2P connections.
     *
     * NOT IN CONSTANTS BECAUSE LanternUtils INITIALIZES THE LOGGER, WHICH
     * CAN'T HAPPEN IN CONSTANTS DUE TO THE CONFIGURATION SEQUENCE IN
     * PRODUCTION.
     */
    public static final int PLAINTEXT_LOCALHOST_PROXY_PORT =
        LanternUtils.randomPort();

    public static boolean isTransferEncodingChunked(final HttpMessage m) {
        final List<String> chunked =
            m.getHeaders(HttpHeaders.Names.TRANSFER_ENCODING);
        if (chunked.isEmpty()) {
            return false;
        }

        for (String v: chunked) {
            if (v.equalsIgnoreCase(HttpHeaders.Values.CHUNKED)) {
                return true;
            }
        }
        return false;
    }

    public static boolean isLanternHub(final String jabberid) {
        final String userid = jidToUserId(jabberid);
        return LanternConstants.LANTERN_JID.equals(userid);
    }


    public static boolean isLanternJid(final String from) {
        // Here's the format we're looking for: "-lan-"
        if (from.contains("/"+LanternConstants.UNCENSORED_ID)) {
            LOG.info("Returning Lantern TRUE for from: {}", from);
            return true;
        }
        return false;
    }

    /**
     * We subclass here purely to expose the encoding method of the built-in
     * request encoder.
     */
    private static final class RequestEncoder extends HttpRequestEncoder {
        private ChannelBuffer encode(final HttpRequest request,
            final Channel ch) throws Exception {
            return (ChannelBuffer) super.encode(null, ch, request);
        }
    }

    public static byte[] toByteBuffer(final HttpRequest request,
        final ChannelHandlerContext ctx) throws Exception {
        // We need to convert the Netty message to raw bytes for sending over
        // the socket.
        final RequestEncoder encoder = new RequestEncoder();
        final ChannelBuffer cb = encoder.encode(request, ctx.getChannel());
        return toRawBytes(cb);
    }

    public static byte[] toRawBytes(final ChannelBuffer cb) {
        final ByteBuffer buf = cb.toByteBuffer();
        return ByteBufferUtils.toRawBytes(buf);
    }

    public static Collection<String> toHttpsCandidates(final String uriStr) {
        final Collection<String> segments = new LinkedHashSet<String>();
        try {
            final org.apache.commons.httpclient.URI uri =
                new org.apache.commons.httpclient.URI(uriStr, false);
            final String host = uri.getHost();
            //LOG.info("Using host: {}", host);
            segments.add(host);
            final String[] segmented = host.split("\\.");
            //LOG.info("Testing segments: {}", Arrays.asList(segmented));
            for (int i = 0; i < segmented.length; i++) {
                final String tmp = segmented[i];
                segmented[i] = "*";
                final String segment = StringUtils.join(segmented, '.');
                //LOG.info("Adding segment: {}", segment);
                segments.add(segment);
                segmented[i] = tmp;
            }

            for (int i = 1; i < segmented.length - 1; i++) {
                final String segment =
                    "*." + StringUtils.join(segmented, '.', i, segmented.length);//segmented.slice(i,segmented.length).join(".");
                //LOG.info("Checking segment: {}", segment);
                segments.add(segment);
            }
        } catch (final URIException e) {
            LOG.error("Could not create URI?", e);
        }
        return segments;
    }

    public static void waitForInternet() {
        while (true) {
            if (hasNetworkConnection()) {
                return;
            }
            try {
                Thread.sleep(50);
            } catch (final InterruptedException e) {
                LOG.error("Interrupted?", e);
            }
        }
    }

    public static boolean hasNetworkConnection() {
        LOG.debug("Checking for network connection by looking up public IP");
        final InetAddress ip =
            new PublicIpAddress().getPublicIpAddress();

        LOG.debug("Returning result: "+ip);
        return ip != null;
    }

    public static int randomPort() {
        if (LanternConstants.ON_APP_ENGINE) {
            // Can't create server sockets on app engine.
            return -1;
        }
        for (int i = 0; i < 20; i++) {
            // The +1 on the random int is because
            // Math.abs(Integer.MIN_VALUE) == Integer.MIN_VALUE -- caught
            // by FindBugs.
            final int randomPort = 1024 + (Math.abs(secureRandom.nextInt() + 1) % 60000);
            ServerSocket sock = null;
            try {
                sock = new ServerSocket();
                sock.bind(new InetSocketAddress("127.0.0.1", randomPort));
                final int port = sock.getLocalPort();
                return port;
            } catch (final IOException e) {
                LOG.info("Could not bind to port: {}", randomPort);
            } finally {
                if (sock != null) {
                    try {
                        sock.close();
                    } catch (IOException e) {
                    }
                }
            }

        }

        // If we can't grab one of our securely chosen random ports, use
        // whatever port the OS assigns.
        ServerSocket sock = null;
        try {
            sock = new ServerSocket();
            sock.bind(null);
            final int port = sock.getLocalPort();
            return port;
        } catch (final IOException e) {
            LOG.info("Still could not bind?");
            return 1024 + (Math.abs(secureRandom.nextInt() + 1) % 60000);
        } finally {
            if (sock != null) {
                try {
                    sock.close();
                } catch (IOException e) {
                }
            }
        }
    }

    /**
     * Execute keytool, returning the output.
     */
    public static String runKeytool(final String... args) {
        final CommandLine command = new CommandLine(findKeytoolPath(), args);
        command.execute();
        final String output = command.getStdOut();
        if (!command.isSuccessful()) {
            LOG.info("Command failed!! -- {}", args);
        }
        return output;
    }

    private static String findKeytoolPath() {

        if (SystemUtils.IS_OS_MAC_OSX) {
            // try to explicitly select the 1.6 keytool --
            // The user may have 1.5 selected as the default
            // javavm (default in os x 10.5.8)
            // in this case, the default location below will
            // point to the 1.5 keytool instead.
            final File keytool16 = new File(
                "/System/Library/Frameworks/JavaVM.framework/Versions/1.6/Commands/keytool");
            if (keytool16.exists()) {
                return keytool16.getAbsolutePath();
            }
        }
        final File jh = new File(System.getProperty("java.home"), "bin");
        if (jh.isDirectory()) {
            final String name;
            if (SystemUtils.IS_OS_WINDOWS) {
                name = "keytool.exe";
            } else {
                name = "keytool";
            }
            try {
                return new File(jh, name).getCanonicalPath();
            } catch (final IOException e) {
                LOG.warn("Error getting canonical path: " + jh);
            }
        } else {
            LOG.warn("java.home/bin not a directory? "+jh);
        }

        final File defaultLocation = new File("/usr/bin/keytool");
        if (defaultLocation.exists()) {
            return defaultLocation.getAbsolutePath();
        }
        final String networkSetupBin = CommandLine.findExecutable("keytool");
        if (networkSetupBin != null) {
            return networkSetupBin;
        }
        LOG.error("Could not find keytool?!?!?!?");
        return null;
    }

    public static Packet activateOtr(final XMPPConnection conn) {
        return XmppUtils.goOffTheRecord(LanternConstants.LANTERN_JID, conn);
    }

    public static Packet deactivateOtr(final XMPPConnection conn) {
        return XmppUtils.goOnTheRecord(LanternConstants.LANTERN_JID, conn);
    }

    public static void browseUrl(final String uri) {
        if( !Desktop.isDesktopSupported() ) {
            LOG.error("Desktop not supported?");
            LinuxBrowserLaunch.openURL(uri);
            return;
        }
        final Desktop desktop = Desktop.getDesktop();
        if( !desktop.isSupported(Desktop.Action.BROWSE )) {
            LOG.error("Browse not supported?");
        }
        try {
            desktop.browse(new URI(uri));
        } catch (final IOException e) {
            LOG.warn("Error opening browser", e);
        } catch (final URISyntaxException e) {
            LOG.warn("Could not load URI", e);
        }
    }

    public static char[] readPasswordCLI() throws IOException {
        Console console = System.console();
        if (console == null) {
            LOG.debug("No console -- using System.in...");
            final Scanner sc = new Scanner(System.in);
            return sc.nextLine().toCharArray();
        }
        try {
            return console.readPassword();
        } catch (final IOError e) {
            throw new IOException("Could not read pass from console", e);
        }
    }

    public static String readLineCLI() throws IOException {
        Console console = System.console();
        if (console == null) {
            return readLineCliNoConsole();
        }
        try {
            return console.readLine();
        } catch (final IOError e) {
            throw new IOException("Could not read line from console", e);
        }
    }

    public static String readLineCliNoConsole() {
        LOG.debug("No console -- using System.in...");
        final Scanner sc = new Scanner(System.in, "UTF-8");
        //sc.useDelimiter("\n");
        //return sc.next();
        return sc.nextLine();
    }

    public static String jsonify(final Object all) {

        final ObjectMapper mapper = new ObjectMapper();
        mapper.configure(Feature.INDENT_OUTPUT, true);
        //mapper.configure(Feature.SORT_PROPERTIES_ALPHABETICALLY, false);

        try {
            return mapper.writeValueAsString(all);
        } catch (final JsonGenerationException e) {
            LOG.warn("Error generating JSON", e);
        } catch (final JsonMappingException e) {
            LOG.warn("Error generating JSON", e);
        } catch (final IOException e) {
            LOG.warn("Error generating JSON", e);
        }
        return "";
    }

    public static String jsonify(final Object all, final Class<?> view) {
        final ObjectMapper mapper = new ObjectMapper();
        mapper.configure(Feature.INDENT_OUTPUT, true);
        final ObjectWriter writer = mapper.writerWithView(view);
        try {
            return writer.writeValueAsString(all);
        } catch (final JsonGenerationException e) {
            LOG.warn("Error generating JSON", e);
        } catch (final JsonMappingException e) {
            LOG.warn("Error generating JSON", e);
        } catch (final IOException e) {
            LOG.warn("Error generating JSON", e);
        }
        return "";
    }

    /**
     * Returns <code>true</code> if the specified string is either "true" or
     * "on" ignoring case.
     *
     * @param val The string in question.
     * @return <code>true</code> if the specified string is either "true" or
     * "on" ignoring case, otherwise <code>false</code>.
     */
    public static boolean isTrue(final String val) {
        return checkTrueOrFalse(val, "true", "on");
    }

    /**
     * Returns <code>true</code> if the specified string is either "false" or
     * "off" ignoring case.
     *
     * @param val The string in question.
     * @return <code>true</code> if the specified string is either "false" or
     * "off" ignoring case, otherwise <code>false</code>.
     */
    public static boolean isFalse(final String val) {
        return checkTrueOrFalse(val, "false", "off");
    }

    private static boolean checkTrueOrFalse(final String val,
        final String str1, final String str2) {
        final String str = val.trim();
        return StringUtils.isNotBlank(str) &&
            (str.equalsIgnoreCase(str1) || str.equalsIgnoreCase(str2));
    }

    /**
     * Replaces the first instance of the specified regex in the given file
     * with the replacement string and writes out the new complete file.
     *
     * @param file The file to modify.
     * @param regex The regular expression to search for.
     * @param replacement The replacement string.
     */
    public static void replaceInFile(final File file,
        final String regex, final String replacement) {
        LOG.debug("Replacing "+regex+" with "+replacement+" in "+file);
        try {
            final String cur = FileUtils.readFileToString(file, "UTF-8");
            final String noStart = cur.replaceFirst(regex, replacement);
            FileUtils.writeStringToFile(file, noStart, "UTF-8");
        } catch (final IOException e) {
            LOG.warn("Could not replace string in file", e);
        }
    }

    public static void loadJarLibrary(final Class<?> jarRepresentative,
        final String fileName) throws IOException {
        File tempDir = null;
        InputStream is = null;
        try {
            tempDir = Files.createTempDir();
            final File tempLib = new File(tempDir, fileName);
            is = jarRepresentative.getResourceAsStream("/" + fileName);
            FileUtils.copyInputStreamToFile(is, tempLib);
            System.load(tempLib.getAbsolutePath());
        } finally {
            FileUtils.deleteQuietly(tempDir);
            IOUtils.closeQuietly(is);
        }
    }

    public static String fileInJarToString(final String fileName)
        throws IOException {
        InputStream is = null;
        try {
            is = LanternUtils.class.getResourceAsStream("/" + fileName);
            return IOUtils.toString(is);
        } finally {
            IOUtils.closeQuietly(is);
        }
    }

    public static String jidToEmail(final String jid) {
        if (jid.contains("/")) {
            return StringUtils.substringBefore(jid, "/");
        }
        return jid;
    }

    /**
     * Creates a typed object from the specified string. If the string is a
     * boolean, this returns a boolean, if an int, an int, etc.
     *
     * @param val The string.
     * @return A typed object.
     */
    public static Object toTyped(final String val) {
        if (LanternUtils.isTrue(val)) {
            return true;
        } else if (LanternUtils.isFalse(val)) {
            return false;
        } else if (NumberUtils.isNumber(val)) {
            return Integer.parseInt(val);
        }
        return val;
    }
    /**
     * Prints request headers.
     *
     * @param request The request.
     */
    public static void printRequestHeaders(final HttpServletRequest request) {
        LOG.info(getRequestHeaders(request).toString());
    }

    /**
     * Gets request headers as a string.
     *
     * @param request The request.
     * @return The request headers as a string.
     */
    public static String getRequestHeaders(final HttpServletRequest request) {
        final Enumeration<String> headers = request.getHeaderNames();
        final StringBuilder sb = new StringBuilder();
        sb.append("\n");
        sb.append(request.getRequestURL().toString());
        sb.append("\n");
        while (headers.hasMoreElements()) {
            final String headerName = headers.nextElement();
            sb.append(headerName);
            sb.append(": ");
            sb.append(request.getHeader(headerName));
            sb.append("\n");
        }
        return sb.toString();
    }

    public static void zeroFill(char[] array) {
        if (array != null) {
            Arrays.fill(array, '\0');
        }
    }

    public static void zeroFill(byte[] array) {
        if (array != null) {
            Arrays.fill(array, (byte) 0);
        }
    }


    public static boolean isUnlimitedKeyStrength() {
        try {
            return Cipher.getMaxAllowedKeyLength("AES") == Integer.MAX_VALUE;
        } catch (final NoSuchAlgorithmException e) {
            LOG.error("No AES?", e);
            return false;
        }
    }

    public static String toEmail(final XMPPConnection conn) {
        final String jid = conn.getUser().trim();
        return XmppUtils.jidToUser(jid);
    }

    public static boolean isNotJid(final String email) {
        final boolean isEmail = !email.contains(".talk.google.com");
        /*
        if (isEmail) {
            LOG.debug("Allowing email {}", email);
        } else {
            LOG.debug("Is a JID {}", email);
        }
        */
        return isEmail;
    }

    public static boolean isGoogleTalkReachable() {
        final Socket sock = new Socket();
        try {
            sock.connect(new InetSocketAddress("talk.google.com", 5222), 40000);
            return true;
        } catch (final IOException e) {
            return false;
        }
    }

    public static Point getScreenCenter(final int width, final int height) {
        final Toolkit toolkit = Toolkit.getDefaultToolkit();
        final Dimension screenSize = toolkit.getScreenSize();
        final int x = (screenSize.width - width) / 2;
        final int y = (screenSize.height - height) / 2;
        return new Point(x, y);
    }

    public static void waitForServer(final int port) {
        int attempts = 0;
        while (attempts < 10000) {
            final Socket sock = new Socket();
            try {
                final SocketAddress isa =
                    new InetSocketAddress("127.0.0.1", port);
                sock.connect(isa, 2000);
                return;
            } catch (final IOException e) {
            }
            try {
                Thread.sleep(100);
            } catch (final InterruptedException e) {
                LOG.info("Interrupted?");
            }
            attempts++;
        }
        LOG.error("Never able to connect with local server! " +
            "Maybe couldn't bind?");
    }

    public static boolean isLanternMessage(final Presence pres) {
        final Object prop = pres.getProperty(XmppMessageConstants.PROFILE);
        return prop != null;
    }

    /**
     * Determines whether or not oauth data should be persisted to disk. It is
     * only persisted if we can do so safely and securely but also cleanly --
     * in particular on Ubuntu we require the user to re-authenticate for
     * oauth each time because saving those credentials encrypted to disk
     * would require the user to re-enter a Lantern password each time, which
     * is no better and is arguably worse than them just re-authenticating
     * for new oauth tokens with google.
     *
     * @return <code>true</code> if credentials should be persisted to disk,
     * otherwise <code>false</code>.
     */
    public static boolean persistCredentials() {
        return !SystemUtils.IS_OS_LINUX;
    }


    /**
<<<<<<< HEAD
     * Accesses the object to set a property on with a nested dot notation as
     * in object1.object2.
=======
     * Accesses the object to set a property on with a trivial json-pointer
     * syntax as in /object1/object2.
>>>>>>> 54420a50
     *
     * Public for testing. Note this is actually not use in favor of
     * ModelMutables that consolidates all accessible methods.
     */
    public static Object getTargetForPath(final Object root, final String path)
        throws IllegalAccessException, InvocationTargetException,
        NoSuchMethodException {
        if (!path.contains("/")) {
            return root;
        }
        final String curProp = StringUtils.substringBefore(path, "/");
        final Object propObject;
        if (curProp.isEmpty()) {
            propObject = root;
        } else {
            propObject = PropertyUtils.getProperty(root, curProp);
        }
        final String nextProp = StringUtils.substringAfter(path, "/");
        if (nextProp.contains("/")) {
            return getTargetForPath(propObject, nextProp);
        }
        return propObject;
    }

    public static boolean isLocalHost(final Channel channel) {
        final InetSocketAddress remote =
            (InetSocketAddress) channel.getRemoteAddress();
        return remote.getAddress().isLoopbackAddress();
    }

    public static boolean isLocalHost(final Socket sock) {
        final InetSocketAddress remote =
            (InetSocketAddress) sock.getRemoteSocketAddress();
        return remote.getAddress().isLoopbackAddress();
    }

    public static GeoData getGeoData(final String ip) {
        final String query =
            "USE 'http://www.datatables.org/iplocation/ip.location.xml' " +
            "AS ip.location; select CountryCode, Latitude,Longitude from " +
            "ip.location where ip = '"+ip+"' and key = " +
            "'a6a2704c6ebf0ee3a0c55d694431686c0b6944afd5b648627650ea1424365abb'";

        final URIBuilder builder = new URIBuilder();
        builder.setScheme("https").setHost("query.yahooapis.com").setPath(
            "/v1/public/yql").setParameter("q", query).setParameter(
                "format", "json");

        final HttpGet get = new HttpGet();
        try {
            final URI uri = builder.build();
            final DefaultHttpClient client = new DefaultHttpClient();//new LanternHttpClient();
            get.setURI(uri);
            final HttpResponse response = client.execute(get);
            final HttpEntity entity = response.getEntity();
            final String body =
                IOUtils.toString(entity.getContent()).toLowerCase();
            EntityUtils.consume(entity);
            LOG.debug("GOT RESPONSE BODY FOR GEO IP LOOKUP:\n"+body);

            final ObjectMapper om = new ObjectMapper();
            if (!body.contains("latitude")) {
                LOG.warn("No latitude in response: {}", body);
                return new GeoData();
            }
            final String parsed = StringUtils.substringAfterLast(body, "{");
            final String full =
                "{"+StringUtils.substringBeforeLast(parsed, "\"}")+"\"}";
            return om.readValue(full, GeoData.class);
        } catch (final IOException e) {
            LOG.warn("Could not connect to geo ip url?", e);
        } catch (final URISyntaxException e) {
            LOG.error("URI error", e);
        } finally {
            get.releaseConnection();
        }
        return new GeoData();
    }

    /**
     * Returns whether or not the string is either true of false. If it's some
     * other random string, this returns false.
     *
     * @param str The string to test.
     * @return <code>true</code> if the string is either true or false
     * (or on or off), otherwise false.
     */
    public static boolean isTrueOrFalse(final String str) {
        if (LanternUtils.isTrue(str)) {
            return true;
        } else if (LanternUtils.isFalse(str)) {
            return true;
        }
        return false;
    }
}

<|MERGE_RESOLUTION|>--- conflicted
+++ resolved
@@ -830,13 +830,8 @@
 
 
     /**
-<<<<<<< HEAD
-     * Accesses the object to set a property on with a nested dot notation as
-     * in object1.object2.
-=======
      * Accesses the object to set a property on with a trivial json-pointer
      * syntax as in /object1/object2.
->>>>>>> 54420a50
      *
      * Public for testing. Note this is actually not use in favor of
      * ModelMutables that consolidates all accessible methods.
