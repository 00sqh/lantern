package org.lantern;

import com.google.common.io.Files;
import java.awt.Desktop;
import java.io.Console;
import java.io.File;
import java.io.FileInputStream;
import java.io.FileOutputStream;
import java.io.IOError;
import java.io.IOException;
import java.io.InputStream;
import java.io.OutputStream;
import java.io.UnsupportedEncodingException;
import java.lang.reflect.Type;
import java.net.InetAddress;
import java.net.InetSocketAddress;
import java.net.NetworkInterface;
import java.net.ServerSocket;
import java.net.Socket;
import java.net.SocketAddress;
import java.net.SocketException;
import java.net.URI;
import java.net.URISyntaxException;
import java.net.UnknownHostException;
import java.nio.ByteBuffer;
import java.nio.channels.DatagramChannel;
import java.nio.channels.UnresolvedAddressException;
import java.security.GeneralSecurityException;
import java.security.MessageDigest;
import java.security.SecureRandom;
import java.util.Arrays;
import java.util.Collection;
import java.util.Collections;
import java.util.Comparator;
import java.util.Enumeration;
import java.util.LinkedHashSet;
import java.util.List;
import java.util.Map;
import java.util.Properties;
import java.util.Queue;
import java.util.Random;
import java.util.Set;
import java.util.TreeMap;
import java.util.TreeSet;
import java.util.concurrent.Executors;
import java.util.concurrent.atomic.AtomicInteger;

import javax.crypto.Cipher;
import javax.crypto.CipherInputStream;
import javax.crypto.CipherOutputStream;
import javax.servlet.http.HttpServletRequest;

import org.apache.commons.codec.binary.Base64;
import org.apache.commons.httpclient.URIException;
import org.apache.commons.io.FileUtils;
import org.apache.commons.io.IOExceptionWithCause;
import org.apache.commons.io.IOUtils;
import org.apache.commons.lang.StringUtils;
import org.apache.commons.lang.SystemUtils;
import org.codehaus.jackson.JsonGenerationException;
import org.codehaus.jackson.map.JsonMappingException;
import org.codehaus.jackson.map.ObjectMapper;
import org.jboss.netty.buffer.ChannelBuffer;
import org.jboss.netty.buffer.ChannelBuffers;
import org.jboss.netty.channel.Channel;
import org.jboss.netty.channel.ChannelFuture;
import org.jboss.netty.channel.ChannelFutureListener;
import org.jboss.netty.channel.ChannelHandlerContext;
import org.jboss.netty.channel.socket.ClientSocketChannelFactory;
import org.jboss.netty.channel.socket.nio.NioClientSocketChannelFactory;
import org.jboss.netty.handler.codec.http.HttpHeaders;
import org.jboss.netty.handler.codec.http.HttpMessage;
import org.jboss.netty.handler.codec.http.HttpRequest;
import org.jboss.netty.handler.codec.http.HttpRequestEncoder;
import org.jivesoftware.smack.Roster;
import org.jivesoftware.smack.RosterEntry;
import org.jivesoftware.smack.XMPPConnection;
import org.jivesoftware.smack.packet.Packet;
import org.jivesoftware.smack.packet.Presence;
import org.json.simple.JSONArray;
import org.lastbamboo.common.offer.answer.NoAnswerException;
import org.lastbamboo.common.p2p.P2PClient;
import org.littleshoot.commom.xmpp.XmppUtils;
import org.littleshoot.proxy.ProxyUtils;
import org.littleshoot.util.ByteBufferUtils;
import org.littleshoot.util.Sha1;
import org.slf4j.Logger;
import org.slf4j.LoggerFactory;

import com.google.gson.ExclusionStrategy;
import com.google.gson.FieldAttributes;
import com.google.gson.Gson;
import com.google.gson.GsonBuilder;
import com.google.gson.JsonElement;
import com.google.gson.JsonObject;
import com.google.gson.JsonSerializationContext;
import com.google.gson.JsonSerializer;

/**
 * Utility methods for use with Lantern.
 */
public class LanternUtils {

    private static final Logger LOG = 
        LoggerFactory.getLogger(LanternUtils.class);
    
    private static String MAC_ADDRESS;
    
    private static final File CONFIG_DIR = 
        new File(System.getProperty("user.home"), ".lantern");
    
    private static final File DATA_DIR;
    
    private static final File LOG_DIR;
    
    private static final File PROPS_FILE =
        new File(CONFIG_DIR, "lantern.properties");
    
    private static final Properties PROPS = new Properties();
        
    private static final GsonBuilder GSON_BUILDER = new GsonBuilder();
    
    static {
        
        if (SystemUtils.IS_OS_WINDOWS) {
            //logDirParent = CommonUtils.getDataDir();
            DATA_DIR = new File(System.getenv("APPDATA"), "Lantern");
            LOG_DIR = new File(DATA_DIR, "logs");
        } else if (SystemUtils.IS_OS_MAC_OSX) {
            final File homeLibrary = 
                new File(System.getProperty("user.home"), "Library");
            DATA_DIR = CONFIG_DIR;//new File(homeLibrary, "Logs");
            final File allLogsDir = new File(homeLibrary, "Logs");
            LOG_DIR = new File(allLogsDir, "Lantern");
        } else {
            DATA_DIR = new File(SystemUtils.getUserHome(), ".lantern");
            LOG_DIR = new File(DATA_DIR, "logs");
        }

        if (!DATA_DIR.isDirectory()) {
            if (!DATA_DIR.mkdirs()) {
                System.err.println("Could not create parent at: "
                        + DATA_DIR);
            }
        }
        if (!LOG_DIR.isDirectory()) {
            if (!LOG_DIR.mkdirs()) {
                System.err.println("Could not create dir at: " + LOG_DIR);
            }
        }
        if (!CONFIG_DIR.isDirectory()) {
            if (!CONFIG_DIR.mkdirs()) {
                LOG.error("Could not make config directory at: "+CONFIG_DIR);
            }
        } 
        
        if (!PROPS_FILE.isFile()) {
            try {
                if (!PROPS_FILE.createNewFile()) {
                    LOG.error("Could not create props file!!");
                }
            } catch (final IOException e) {
                LOG.error("Could not create props file!!", e);
            }
        }
        
        GSON_BUILDER.addSerializationExclusionStrategy(new ExclusionStrategy() {
            
            @Override
            public boolean shouldSkipField(final FieldAttributes fa) {
                final String name = fa.getName();
                if (name.equalsIgnoreCase("log")) {
                    return true;
                }
                if (name.contains("WHITELIST")) {
                    return true;
                }
                return false;
            }
            
            @Override
            public boolean shouldSkipClass(final Class<?> clazz) {
                return false;
            }
        });
        
        GSON_BUILDER.registerTypeAdapter(Presence.class, new JsonSerializer<Presence>() {
            @Override
            public JsonElement serialize(final Presence pres, final Type type,
                final JsonSerializationContext jsc) {
                final JsonObject obj = new JsonObject();
                obj.addProperty("user", pres.getFrom());
                obj.addProperty("type", pres.getType().name());
                obj.addProperty("available", pres.isAvailable());
                obj.addProperty("away", pres.isAway());
                obj.addProperty("trusted", 
                    LanternHub.getTrustedContactsManager().isTrusted(pres.getFrom()));
                return obj;
            }
        });
    }
    
    public static final ClientSocketChannelFactory clientSocketChannelFactory =
        new NioClientSocketChannelFactory(
            Executors.newCachedThreadPool(),
            Executors.newCachedThreadPool());
    
    
    /**
     * Helper method that ensures all written requests are properly recorded.
     * 
     * @param request The request.
     */
    public static void writeRequest(final Queue<HttpRequest> httpRequests,
        final HttpRequest request, final ChannelFuture cf) {
        httpRequests.add(request);
        LOG.info("Writing request: {}", request);
        LanternUtils.genericWrite(request, cf);
    }
    
    public static void genericWrite(final Object message, 
        final ChannelFuture future) {
        final Channel ch = future.getChannel();
        if (ch.isConnected()) {
            ch.write(message);
        } else {
            future.addListener(new ChannelFutureListener() {
                @Override
                public void operationComplete(final ChannelFuture cf) 
                    throws Exception {
                    if (cf.isSuccess()) {
                        ch.write(message);
                    }
                }
            });
        }
    }
    
    public static Socket openRawOutgoingPeerSocket(
        final URI uri, final P2PClient p2pClient,
        final Map<URI, AtomicInteger> peerFailureCount) throws IOException {
        return openOutgoingPeerSocket(uri, p2pClient, peerFailureCount, true);
    }
    
    public static Socket openOutgoingPeerSocket(
        final URI uri, final P2PClient p2pClient,
        final Map<URI, AtomicInteger> peerFailureCount) throws IOException {
        return openOutgoingPeerSocket(uri, p2pClient, peerFailureCount, false);
    }
    
    public static Socket openOutgoingPeerSocket(
        final URI uri, final P2PClient p2pClient,
        final Map<URI, AtomicInteger> peerFailureCount,
        final boolean raw) throws IOException {

        // Start the connection attempt.
        try {
            LOG.info("Creating a new socket to {}", uri);
            final Socket sock;
            if (raw) {
                sock = p2pClient.newRawSocket(uri);
            } else {
                sock = p2pClient.newSocket(uri);
            }
            LOG.info("Got outgoing peer socket: {}", sock);
            //startReading(sock, browserToProxyChannel, recordStats);
            return sock;
        } catch (final NoAnswerException nae) {
            // This is tricky, as it can mean two things. First, it can mean
            // the XMPP message was somehow lost. Second, it can also mean
            // the other side is actually not there and didn't respond as a
            // result.
            LOG.info("Did not get answer!! Closing channel from browser", nae);
            final AtomicInteger count = peerFailureCount.get(uri);
            if (count == null) {
                LOG.info("Incrementing failure count");
                peerFailureCount.put(uri, new AtomicInteger(0));
            }
            else if (count.incrementAndGet() > 5) {
                LOG.info("Got a bunch of failures in a row to this peer. " +
                    "Removing it.");
                
                // We still reset it back to zero. Note this all should 
                // ideally never happen, and we should be able to use the
                // XMPP presence alerts to determine if peers are still valid
                // or not.
                peerFailureCount.put(uri, new AtomicInteger(0));
                //proxyStatusListener.onCouldNotConnectToPeer(uri);
            } 
            throw new IOExceptionWithCause(nae);
        } catch (final IOException ioe) {
            //proxyStatusListener.onCouldNotConnectToPeer(uri);
            LOG.warn("Could not connect to peer", ioe);
            throw ioe;
        }
    }
    
    public static void startReading(final Socket sock, final Channel channel, 
        final boolean recordStats) {
        final Runnable runner = new Runnable() {
            @Override
            public void run() {
                final byte[] buffer = new byte[4096];
                long count = 0;
                int n = 0;
                try {
                    final InputStream is = sock.getInputStream();
                    while (-1 != (n = is.read(buffer))) {
                        //LOG.info("Writing response data: {}", new String(buffer, 0, n));
                        // We need to make a copy of the buffer here because
                        // the writes are asynchronous, so the bytes can
                        // otherwise get scrambled.
                        final ChannelBuffer buf =
                            ChannelBuffers.copiedBuffer(buffer, 0, n);
                        channel.write(buf);
                        if (recordStats) {
                            LanternHub.statsTracker().addBytesProxied(n, sock);
                        }
                        count += n;
                        
                    }
                    ProxyUtils.closeOnFlush(channel);

                } catch (final IOException e) {
                    LOG.info("Exception relaying peer data back to browser",e);
                    ProxyUtils.closeOnFlush(channel);
                    
                    // The other side probably just closed the connection!!
                    
                    //channel.close();
                    //proxyStatusListener.onError(peerUri);
                    
                }
            }
        };
        final Thread peerReadingThread = 
            new Thread(runner, "Peer-Data-Reading-Thread");
        peerReadingThread.setDaemon(true);
        peerReadingThread.start();
    }
    
    public static String getMacAddress() {
        if (MAC_ADDRESS != null) {
            LOG.info("Returning MAC: "+MAC_ADDRESS);
            return MAC_ADDRESS;
        }
        final Enumeration<NetworkInterface> nis;
        try {
            nis = NetworkInterface.getNetworkInterfaces();
        } catch (final SocketException e1) {
            throw new Error("Could not read network interfaces?");
        }
        while (nis.hasMoreElements()) {
            final NetworkInterface ni = nis.nextElement();
            try {
                if (!ni.isUp()) {
                    LOG.info("Ignoring interface that's not up: {}", 
                        ni.getDisplayName());
                    continue;
                }
                final byte[] mac = ni.getHardwareAddress();
                if (mac != null && mac.length > 0) {
                    LOG.info("Returning 'normal' MAC address");
                    return macMe(mac);
                }
            } catch (final SocketException e) {
                LOG.warn("Could not get MAC address?");
            }
        }
        try {
            LOG.warn("Returning custom MAC address");
            return macMe(InetAddress.getLocalHost().getHostAddress() + 
                    System.currentTimeMillis());
        } catch (final UnknownHostException e) {
            final byte[] bytes = new byte[24];
            new Random().nextBytes(bytes);
            return macMe(bytes);
        }
    }

    private static String macMe(final String mac) {
        return macMe(utf8Bytes(mac));
    }

    public static byte[] utf8Bytes(final String str) {
        try {
            return str.getBytes("UTF-8");
        } catch (final UnsupportedEncodingException e) {
            LOG.error("No UTF-8?", e);
            throw new RuntimeException("No UTF-8?", e);
        }
    }

    private static String macMe(final byte[] mac) {
        final MessageDigest md = new Sha1();
        md.update(mac);
        final byte[] raw = md.digest();
        MAC_ADDRESS = Base64.encodeBase64URLSafeString(raw);
        return MAC_ADDRESS;
    }

    public static File configDir() {
        return CONFIG_DIR;
    }
    

    public static File dataDir() {
        return DATA_DIR;
    }
    
    public static File logDir() {
        return LOG_DIR;
    }
    
    public static File propsFile() {
        return PROPS_FILE;
    }
    
    public static boolean isTransferEncodingChunked(final HttpMessage m) {
        final List<String> chunked = 
            m.getHeaders(HttpHeaders.Names.TRANSFER_ENCODING);
        if (chunked.isEmpty()) {
            return false;
        }

        for (String v: chunked) {
            if (v.equalsIgnoreCase(HttpHeaders.Values.CHUNKED)) {
                return true;
            }
        }
        return false;
    }

    public static JSONArray toJsonArray(final Collection<String> strs) {
        final JSONArray json = new JSONArray();
        synchronized (strs) {
            json.addAll(strs);
        }
        return json;
    }
    
    public static boolean isConfigured() {
        if (!PROPS_FILE.isFile()) {
            return false;
        }
        final String un = getStringProperty("google.user");
        final String pwd = getStringProperty("google.pwd");
        return (StringUtils.isNotBlank(un) && StringUtils.isNotBlank(pwd));
    }
    
    public static Collection<RosterEntry> getRosterEntries(final String email,
        final String pwd, final int attempts) throws IOException {
        final XMPPConnection conn = 
            XmppUtils.persistentXmppConnection(email, pwd, "lantern", attempts);
        final Roster roster = conn.getRoster();
        final Collection<RosterEntry> unordered = roster.getEntries();
        final Comparator<RosterEntry> comparator = new Comparator<RosterEntry>() {
            @Override
            public int compare(final RosterEntry re1, final RosterEntry re2) {
                final String name1 = re1.getName();
                final String name2 = re2.getName();
                if (name1 == null) {
                    return 1;
                } else if (name2 == null) {
                    return -1;
                }
                return name1.compareToIgnoreCase(name2);
            }
        };
        final Collection<RosterEntry> entries = 
            new TreeSet<RosterEntry>(comparator);
        for (final RosterEntry entry : unordered) {
            entries.add(entry);
        }
        return entries;
    }
    
    public static Collection<String> getProxies() {
        final String proxies = getStringProperty("proxies");
        if (StringUtils.isBlank(proxies)) {
            return Collections.emptySet();
        } else {
            final String[] all = proxies.split(",");
            return Arrays.asList(all);
        }
    }

    public static void addProxy(final String server) {
        String proxies = getStringProperty("proxies");
        
        if (proxies == null) {
            proxies = server;
        } else {
            final Set<String> unique = 
                new LinkedHashSet<String>(Arrays.asList(proxies.split(",")));
            if (unique.contains(server)) {
                return;
            } else {
                unique.add(server);
            }
            final StringBuilder sb = new StringBuilder();
            for (final String proxy : unique) {
                sb.append(proxy.trim());
                sb.append(",");
            }
            proxies = sb.toString();
        }
        setStringProperty("proxies", proxies);
    }
    
    public static void writeCredentials(final String email, final String pwd) {
        LOG.info("Writing credentials...");
        PROPS.setProperty("google.user", email);
        PROPS.setProperty("google.pwd", pwd);
        persistProps();
    }
    

    public static void clearCredentials() {
        LOG.info("Clearing credentials...");
        PROPS.remove("google.user");
        PROPS.remove("google.pwd");
        persistProps();
    }

    public static boolean newInstall() {
        return getBooleanProperty("newInstall");
    }
    
    public static void installed() {
        setBooleanProperty("newInstall", false);
    }

    public static void setBooleanProperty(final String key, 
        final boolean value) {
        initProps();
        PROPS.setProperty(key, String.valueOf(value));
        persistProps();
    }

    public static boolean getBooleanProperty(final String key) {
        initProps();
        final String val = PROPS.getProperty(key);
        if (StringUtils.isBlank(val)) {
            return false;
        }
        LOG.info("Checking property: {}", val);
        return "true".equalsIgnoreCase(val.trim());
    }
    
    public static void setStringProperty(final String key, final String value) {
        initProps();
        PROPS.setProperty(key, value);
        persistProps();
    }

    public static String getStringProperty(final String key) {
        initProps();
        return PROPS.getProperty(key);
    }

    public static void clear(final String key) {
        initProps();
        PROPS.remove(key);
        persistProps();
    }

    /**
     * properties are lazily initialized to give the 
     * main function a chance to affect certain things
     * first -- ie as loading the settings may require
     * user interaction for decryption, we must know
     * whether or not to use a UI.
     */
    private static boolean PROPERTIES_INITIALIZED = false;
    public static boolean initProps() {
        if (PROPERTIES_INITIALIZED == true) {
            return true;
        }
        synchronized(PROPS) {   
            InputStream is = null;
            try {
                is = localDecryptInputStream(PROPS_FILE);
                PROPS.load(is);
                PROPERTIES_INITIALIZED = true;
                return true;
            } catch (final IOException e) {
                LOG.error("Error loading props file: "+PROPS_FILE, e);
                return false;
            } catch (final GeneralSecurityException e) {
                LOG.error("Error loading props file: "+PROPS_FILE, e);
                return false;
            } finally {
                IOUtils.closeQuietly(is);
            }
        }
    }

    private static void persistProps() {
        OutputStream os = null;
        try {
            os = localEncryptOutputStream(PROPS_FILE);
            PROPS.store(os, "");
        } catch (final IOException e) {
            LOG.error("Could not store props?", e);
        } catch (final GeneralSecurityException e) {
            LOG.error("Could not store props?", e);
        } finally {
            if (os != null) {
                IOUtils.closeQuietly(os);
            }
        }
    }
    
    /**
     * We subclass here purely to expose the encoding method of the built-in
     * request encoder.
     */
    private static final class RequestEncoder extends HttpRequestEncoder {
        private ChannelBuffer encode(final HttpRequest request, 
            final Channel ch) throws Exception {
            return (ChannelBuffer) super.encode(null, ch, request);
        }
    }

    public static byte[] toByteBuffer(final HttpRequest request,
        final ChannelHandlerContext ctx) throws Exception {
        // We need to convert the Netty message to raw bytes for sending over
        // the socket.
        final RequestEncoder encoder = new RequestEncoder();
        final ChannelBuffer cb = encoder.encode(request, ctx.getChannel());
        return toRawBytes(cb);
    }

    public static byte[] toRawBytes(final ChannelBuffer cb) {
        final ByteBuffer buf = cb.toByteBuffer();
        return ByteBufferUtils.toRawBytes(buf);
    }

    public static Collection<String> toHttpsCandidates(final String uriStr) {
        final Collection<String> segments = new LinkedHashSet<String>();
        try {
            final org.apache.commons.httpclient.URI uri = 
                new org.apache.commons.httpclient.URI(uriStr, false);
            final String host = uri.getHost();
            //LOG.info("Using host: {}", host);
            segments.add(host);
            final String[] segmented = host.split("\\.");
            //LOG.info("Testing segments: {}", Arrays.asList(segmented));
            for (int i = 0; i < segmented.length; i++) {
                final String tmp = segmented[i];
                segmented[i] = "*";
                final String segment = StringUtils.join(segmented, '.');
                //LOG.info("Adding segment: {}", segment);
                segments.add(segment);
                segmented[i] = tmp;
            }
            
            for (int i = 1; i < segmented.length - 1; i++) {
                final String segment = 
                    "*." + StringUtils.join(segmented, '.', i, segmented.length);//segmented.slice(i,segmented.length).join(".");
                //LOG.info("Checking segment: {}", segment);
                segments.add(segment);
            }
        } catch (final URIException e) {
            LOG.error("Could not create URI?", e);
        }
        return segments;
    }

    public static void waitForInternet() {
        while (true) {
            try {
                final DatagramChannel channel = DatagramChannel.open();
                final SocketAddress server = 
                    new InetSocketAddress("time-a.nist.gov", 37);
                channel.connect(server);
                return;
            } catch (final IOException e) {
            } catch (final UnresolvedAddressException e) {
            }
            try {
                Thread.sleep(250);
            } catch (final InterruptedException e) {
                LOG.error("Interrupted?", e);
            }
        }
    }
    
    public static int randomPort() {
        final SecureRandom sr = LanternHub.secureRandom();
        for (int i = 0; i < 10; i++) {
            final int randomPort = 1024 + (Math.abs(sr.nextInt()) % 60000);
            try {
                final ServerSocket sock = new ServerSocket();
                sock.bind(new InetSocketAddress("127.0.0.1", randomPort));
                final int port = sock.getLocalPort();
                sock.close();
                return port;
            } catch (final IOException e) {
                LOG.info("Could not bind to port: {}", randomPort);
            }
        }
        
        // If we can't grab one of our securely chosen random ports, use
        // whatever port the OS assigns.
        try {
            final ServerSocket sock = new ServerSocket();
            sock.bind(null);
            final int port = sock.getLocalPort();
            sock.close();
            return port;
        } catch (final IOException e) {
            LOG.info("Still could not bind?");
            return 1024 + (Math.abs(sr.nextInt()) % 60000);
        }
    }
    
    /** 
     * Execute keytool, returning the output.
     */
    public static String runKeytool(final String... args) {
        final CommandLine command = new CommandLine(findKeytoolPath(), args);
        command.execute();
        final String output = command.getStdOut();
        if (!command.isSuccessful()) {
            LOG.info("Command failed!! -- {}", args);
        }
        return output;
    }

    private static String findKeytoolPath() {
        final File defaultLocation = new File("/usr/bin/keytool");
        if (defaultLocation.exists()) {
            return defaultLocation.getAbsolutePath();
        }
        final String networkSetupBin = CommandLine.findExecutable("keytool");
        if (networkSetupBin != null) {
            return networkSetupBin;
        }
        LOG.error("Could not fine keytool?!?!?!?");
        return null;
    }

    private static boolean RUN_WITH_UI = true;
    public static void setUiEnabled(boolean uiIsEnabled) {
        RUN_WITH_UI = uiIsEnabled;
    }
    
    public static boolean runWithUi() {
        return RUN_WITH_UI;
    }

    private static boolean settingExists(final String key) {
        initProps();
        return PROPS.containsKey(key);
    }

    
    public static Packet activateOtr(final XMPPConnection conn) {
        return XmppUtils.goOffTheRecord(LanternConstants.LANTERN_JID, conn);
    }
    
    public static Packet deactivateOtr(final XMPPConnection conn) {
        return XmppUtils.goOnTheRecord(LanternConstants.LANTERN_JID, conn);
    }
    
    public static boolean shouldProxy() {
        return LanternHub.censored().isCensored() || 
            LanternHub.censored().isForceCensored();
    }
    
    public static void browseUrl(final String uri) {
        if( !Desktop.isDesktopSupported() ) {
            LOG.error("Desktop not supported?");
        }
        final Desktop desktop = Desktop.getDesktop();
        if( !desktop.isSupported(Desktop.Action.BROWSE )) {
            LOG.error("Browse not supported?");
        }
        try {
            desktop.browse(new URI(uri));
        } catch (final IOException e) {
            LOG.warn("Error opening browser", e);
        } catch (final URISyntaxException e) {
            LOG.warn("Could not load URI", e);
        }
    }
    
    public static char[] readPasswordCLI() throws IOException {
        Console console = System.console();
        if (console == null) {
            LOG.error("Request to read password in non-interactive context.");
            throw new IOException("No console available.");
        }
        try {
            return console.readPassword();
        } catch (IOError e) {
            throw new IOException(e);
        }
    }
    
    public static String readLineCLI() throws IOException {
        Console console = System.console();
        if (console == null) {
            LOG.error("Request to read line in non-interactive context.");
            throw new IOException("No console available.");
        }
        try {
            return console.readLine();
        } catch (IOError e) {
            throw new IOException(e);
        }
    }
        
    public static InputStream localDecryptInputStream(InputStream in) throws IOException, GeneralSecurityException {
        Cipher cipher = LanternHub.localCipherProvider().newLocalCipher(Cipher.DECRYPT_MODE);
        return new CipherInputStream(in, cipher);
    }
    
    public static InputStream localDecryptInputStream(File file) throws IOException, GeneralSecurityException {
        return localDecryptInputStream(new FileInputStream(file));
    }
    
    public static OutputStream localEncryptOutputStream(OutputStream os) throws IOException, GeneralSecurityException {
        Cipher cipher = LanternHub.localCipherProvider().newLocalCipher(Cipher.ENCRYPT_MODE);
        return new CipherOutputStream(os, cipher);
    }
    
    public static OutputStream localEncryptOutputStream(File file) throws IOException, GeneralSecurityException {
        return localEncryptOutputStream(new FileOutputStream(file));
    }
    
    /** 
     * output an encrypted copy of the plaintext file given in the 
     * dest file given. 
     * 
     * @param plainSrc a plaintext source File to copy
     * @param encryptedDest a destination file to write an encrypted copy of plainSrc to
     */
    public static void localEncryptedCopy(final File plainSrc, final File encryptedDest)
        throws GeneralSecurityException, IOException {
        if (plainSrc.equals(encryptedDest)) {
            throw new IOException("Source and dest cannot be the same file.");
        }
        
        InputStream in = null;
        OutputStream out = null;
        try {
            in = new FileInputStream(plainSrc);
            out = localEncryptOutputStream(encryptedDest);
            IOUtils.copy(in, out);
        } finally {
            IOUtils.closeQuietly(in);
            IOUtils.closeQuietly(out);
        }
    }

    /**
     * output a decrypted copy of the encrypted file given in the 
     * dest file given. 
     * 
     * @param encryptedSrc an encrypted source file to copy
     * @param plainDest a destination file to write a decrypted copy of encryptedSrc to
     * 
     */
    public static void localDecryptedCopy(final File encryptedSrc, final File plainDest)
        throws GeneralSecurityException, IOException {
        if (encryptedSrc.equals(plainDest)) {
            throw new IOException("Source and dest cannot be the same file.");
        }
        InputStream in = null;
        OutputStream out = null;
        try {
            in = localDecryptInputStream(encryptedSrc);
            out = new FileOutputStream(plainDest);
            IOUtils.copy(in, out);
        } finally {
            IOUtils.closeQuietly(in);
            IOUtils.closeQuietly(out);
        }    
    }

    /**
     * Converts the request arguments to a map of parameter keys to single
     * values, ignoring multiple values.
     * 
     * @param request The request.
     * @return The mapped argument names and values.
     */
    public static Map<String, String> toParamMap(
            final HttpServletRequest request) {
        final Map<String, String> map = new TreeMap<String, String>(
                String.CASE_INSENSITIVE_ORDER);
        final Map<String, String[]> paramMap = request.getParameterMap();
        final Set<String> keys = paramMap.keySet();
        for (final String key : keys) {
            final String[] values = paramMap.get(key);
            map.put(key, values[0]);
        }
        return map;
    }

    public static String jsonify(final Object all) {
        
<<<<<<< HEAD
        //final Gson gson = GSON_BUILDER.setPrettyPrinting().create();
        //return gson.toJson(all);
        final ObjectMapper mapper = new ObjectMapper();
        
        /*
=======
        final Gson gson = GSON_BUILDER.setPrettyPrinting().create();
        return gson.toJson(all);
        /*
        final ObjectMapper mapper = new ObjectMapper();
>>>>>>> 53a62acf
        final SimpleModule testModule = 
            new SimpleModule("Lantern", new Version(1, 0, 0, null));
        testModule.addSerializer(new JsonSerializer<Presence>() {

            @Override
            public void serialize(final Presence value, final JsonGenerator jgen,
                final SerializerProvider provider) 
                throws IOException, JsonProcessingException {
                // TODO Auto-generated method stub
                
            }
            
        }); // assuming serializer declares correct class to bind to
        mapper.registerModule(testModule);
<<<<<<< HEAD
        */
=======
>>>>>>> 53a62acf
        try {
            return mapper.writeValueAsString(all);
        } catch (final JsonGenerationException e) {
            LOG.warn("Error generating JSON", e);
        } catch (final JsonMappingException e) {
            LOG.warn("Error generating JSON", e);
        } catch (final IOException e) {
            LOG.warn("Error generating JSON", e);
        }
        return "";
<<<<<<< HEAD
=======
        */
>>>>>>> 53a62acf
    }

    /**
     * Returns <code>true</code> if the specified string is either "true" or
     * "on" ignoring case.
     * 
     * @param val The string in question.
     * @return <code>true</code> if the specified string is either "true" or
     * "on" ignoring case, otherwise <code>false</code>.
     */
    public static boolean isTrue(final String val) {
        return checkTrueOrFalse(val, "true", "on");
    }

    /**
     * Returns <code>true</code> if the specified string is either "false" or
     * "off" ignoring case.
     * 
     * @param val The string in question.
     * @return <code>true</code> if the specified string is either "false" or
     * "off" ignoring case, otherwise <code>false</code>.
     */
    public static boolean isFalse(final String val) {
        return checkTrueOrFalse(val, "false", "off");
    }

    private static boolean checkTrueOrFalse(final String val, 
        final String str1, final String str2) {
        final String str = val.trim();
        return StringUtils.isNotBlank(str) && 
            (str.equalsIgnoreCase(str1) || str.equalsIgnoreCase(str2));
    }

    /**
     * Replaces the first instance of the specified regex in the given file
     * with the replacement string and writes out the new complete file.
     * 
     * @param file The file to modify.
     * @param regex The regular expression to search for.
     * @param replacement The replacement string.
     */
    public static void replaceInFile(final File file, 
        final String regex, final String replacement) {
        LOG.info("Replacing "+regex+" with "+replacement+" in "+file);
        try {
            final String cur = FileUtils.readFileToString(file, "UTF-8");
            final String noStart = cur.replaceFirst(regex, replacement);
            FileUtils.writeStringToFile(file, noStart, "UTF-8");
        } catch (final IOException e) {
            LOG.warn("Could not replace string in file", e);
        }
    }

    public static void loadJarLibrary(final Class<?> jarRepresentative, final String fileName) throws IOException {
        File tempDir = null;
        InputStream is = null; 
        try {
            tempDir = Files.createTempDir();
            final File tempLib = new File(tempDir, fileName); 
            is = jarRepresentative.getResourceAsStream("/" + fileName);
            FileUtils.copyInputStreamToFile(is, tempLib);
            System.load(tempLib.getAbsolutePath());
        } finally {
            FileUtils.deleteQuietly(tempDir);
            IOUtils.closeQuietly(is);
        }
    }
<<<<<<< HEAD

    public static String getEmail() {
        return LanternUtils.getStringProperty("google.user");
    }

    public static String getPassword() {
        return LanternUtils.getStringProperty("google.pwd");
    }
=======
>>>>>>> 53a62acf
}

<|MERGE_RESOLUTION|>--- conflicted
+++ resolved
@@ -1,6 +1,5 @@
 package org.lantern;
 
-import com.google.common.io.Files;
 import java.awt.Desktop;
 import java.io.Console;
 import java.io.File;
@@ -87,9 +86,9 @@
 import org.slf4j.Logger;
 import org.slf4j.LoggerFactory;
 
+import com.google.common.io.Files;
 import com.google.gson.ExclusionStrategy;
 import com.google.gson.FieldAttributes;
-import com.google.gson.Gson;
 import com.google.gson.GsonBuilder;
 import com.google.gson.JsonElement;
 import com.google.gson.JsonObject;
@@ -903,18 +902,11 @@
 
     public static String jsonify(final Object all) {
         
-<<<<<<< HEAD
         //final Gson gson = GSON_BUILDER.setPrettyPrinting().create();
         //return gson.toJson(all);
         final ObjectMapper mapper = new ObjectMapper();
-        
+
         /*
-=======
-        final Gson gson = GSON_BUILDER.setPrettyPrinting().create();
-        return gson.toJson(all);
-        /*
-        final ObjectMapper mapper = new ObjectMapper();
->>>>>>> 53a62acf
         final SimpleModule testModule = 
             new SimpleModule("Lantern", new Version(1, 0, 0, null));
         testModule.addSerializer(new JsonSerializer<Presence>() {
@@ -929,10 +921,7 @@
             
         }); // assuming serializer declares correct class to bind to
         mapper.registerModule(testModule);
-<<<<<<< HEAD
         */
-=======
->>>>>>> 53a62acf
         try {
             return mapper.writeValueAsString(all);
         } catch (final JsonGenerationException e) {
@@ -943,10 +932,6 @@
             LOG.warn("Error generating JSON", e);
         }
         return "";
-<<<<<<< HEAD
-=======
-        */
->>>>>>> 53a62acf
     }
 
     /**
@@ -1014,7 +999,6 @@
             IOUtils.closeQuietly(is);
         }
     }
-<<<<<<< HEAD
 
     public static String getEmail() {
         return LanternUtils.getStringProperty("google.user");
@@ -1023,7 +1007,5 @@
     public static String getPassword() {
         return LanternUtils.getStringProperty("google.pwd");
     }
-=======
->>>>>>> 53a62acf
 }
 
