--- conflicted
+++ resolved
@@ -75,19 +75,8 @@
                 req.getParameter("email"));
             break;
         }
-<<<<<<< HEAD
-        LanternHub.eventBus().post(new SyncEvent());
-    }
-    
-    private enum Category {
-        SYSTEM,
-        USER,
-        WHITELIST,
-        ROSTER,
-=======
         LanternHub.asyncEventBus().post(new SyncEvent());
         LanternHub.settingsIo().write();
->>>>>>> c8eeabab
     }
 
     @Override
