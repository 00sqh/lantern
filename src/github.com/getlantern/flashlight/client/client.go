package client

import (
	"fmt"
	"net"
	"net/http"
	"reflect"
	"strings"
	"sync"
	"sync/atomic"
	"time"

	"github.com/armon/go-socks5"
	"github.com/getlantern/balancer"
	"github.com/getlantern/context"
	"github.com/getlantern/detour"
	"github.com/getlantern/eventual"
	"github.com/getlantern/golog"
)

const (
	// LanternSpecialDomain is a special domain for use by lantern that gets
	// resolved to localhost by the proxy
	LanternSpecialDomain          = "ui.lantern.io"
	lanternSpecialDomainWithColon = "ui.lantern.io:"
)

var (
	log = golog.LoggerFor("flashlight.client")

	// UIAddr is the address at which UI is to be found
	UIAddr string

	addr = eventual.NewValue()

	socksAddr = eventual.NewValue()
)

// Client is an HTTP proxy that accepts connections from local programs and
// proxies these via remote flashlight servers.
type Client struct {
	// ReadTimeout: (optional) timeout for read ops
	ReadTimeout time.Duration

	// WriteTimeout: (optional) timeout for write ops
	WriteTimeout time.Duration

	cfgHolder atomic.Value
	priorCfg  *ClientConfig
	cfgMutex  sync.RWMutex

	// Balanced CONNECT dialers.
	bal eventual.Value

	// Reverse proxy
	rp eventual.Value

	l net.Listener

	proxyAll func() bool
}

// NewClient creates a new client that does things like starts the HTTP and
// SOCKS proxies. It take a function for determing whether or not to proxy
// all traffic.
func NewClient(proxyAll func() bool) *Client {
	return &Client{
		bal:      eventual.NewValue(),
		rp:       eventual.NewValue(),
		proxyAll: proxyAll,
	}
}

// Addr returns the address at which the client is listening with HTTP, blocking
// until the given timeout for an address to become available.
func Addr(timeout time.Duration) (interface{}, bool) {
	return addr.Get(timeout)
}

// Addr returns the address at which the client is listening with HTTP, blocking
// until the given timeout for an address to become available.
func (client *Client) Addr(timeout time.Duration) (interface{}, bool) {
	return Addr(timeout)
}

// Socks5Addr returns the address at which the client is listening with SOCKS5,
// blocking until the given timeout for an address to become available.
func Socks5Addr(timeout time.Duration) (interface{}, bool) {
	return socksAddr.Get(timeout)
}

// Socks5Addr returns the address at which the client is listening with SOCKS5,
// blocking until the given timeout for an address to become available.
func (client *Client) Socks5Addr(timeout time.Duration) (interface{}, bool) {
	return Socks5Addr(timeout)
}

// ListenAndServeHTTP makes the client listen for HTTP connections at a the given
// address or, if a blank address is given, at a random port on localhost.
// onListeningFn is a callback that gets invoked as soon as the server is
// accepting TCP connections.
func (client *Client) ListenAndServeHTTP(requestedAddr string, onListeningFn func()) error {
	log.Debug("About to listen")
	if requestedAddr == "" {
		requestedAddr = "127.0.0.1:0"
	}

	var err error
	var l net.Listener
	if l, err = net.Listen("tcp", requestedAddr); err != nil {
		return fmt.Errorf("Unable to listen: %q", err)
	}

	client.l = l
	listenAddr := l.Addr().String()
	addr.Set(listenAddr)
	onListeningFn()

	httpServer := &http.Server{
		ReadTimeout:  client.ReadTimeout,
		WriteTimeout: client.WriteTimeout,
		Handler:      client,
		ErrorLog:     log.AsStdLogger(),
	}

	log.Debugf("About to start HTTP client proxy at %v", listenAddr)
	return httpServer.Serve(l)
}

// ListenAndServeSOCKS5 starts the SOCKS server listening at the specified
// address.
func (client *Client) ListenAndServeSOCKS5(requestedAddr string) error {
	var err error
	var l net.Listener
	if l, err = net.Listen("tcp", requestedAddr); err != nil {
		return fmt.Errorf("Unable to listen: %q", err)
	}
	listenAddr := l.Addr().String()
	socksAddr.Set(listenAddr)

	conf := &socks5.Config{
		Dial: func(network, addr string) (net.Conn, error) {
			bal, ok := client.bal.Get(1 * time.Minute)
			if !ok {
				return nil, fmt.Errorf("Unable to get balancer")
			}
			// Using protocol "connect" will cause the balancer to issue an HTTP
			// CONNECT request to the upstream proxy and return the resulting channel
			// as a connection.
			return bal.(*balancer.Balancer).Dial("connect", addr)
		},
	}
	server, err := socks5.New(conf)
	if err != nil {
		return fmt.Errorf("Unable to create SOCKS5 server: %v", err)
	}

	log.Debugf("About to start SOCKS5 client proxy at %v", listenAddr)
	return server.Serve(l)
}

// Configure updates the client's configuration. Configure can be called
// before or after ListenAndServe, and can be called multiple times.
func (client *Client) Configure(cfg *ClientConfig, deviceID string) {
	client.cfgMutex.Lock()
	defer client.cfgMutex.Unlock()

	log.Debug("Configure() called")

	if client.priorCfg != nil {
		if reflect.DeepEqual(client.priorCfg, cfg) {
			log.Debugf("Client configuration unchanged")
			return
		}
		log.Debugf("Client configuration changed")
	} else {
		log.Debugf("Client configuration initialized")
	}

	log.Debugf("Requiring minimum QOS of %d", cfg.MinQOS)
	client.cfgHolder.Store(cfg)

	bal, err := client.initBalancer(cfg, deviceID)
	if err != nil {
		log.Error(err)
	} else if bal != nil {
		client.rp.Set(client.newReverseProxy(bal))
	}

	client.priorCfg = cfg
}

// Stop is called when the client is no longer needed. It closes the
// client listener and underlying dialer connection pool
func (client *Client) Stop() error {
	return client.l.Close()
}

func (client *Client) cfg() *ClientConfig {
	return client.cfgHolder.Load().(*ClientConfig)
}

func (client *Client) proxiedDialer(orig func(network, addr string) (net.Conn, error)) func(network, addr string) (net.Conn, error) {
	detourDialer := detour.Dialer(orig)

	return func(network, addr string) (net.Conn, error) {
		ctx := context.Enter()
		defer ctx.Exit()

		var proxied func(network, addr string) (net.Conn, error)
<<<<<<< HEAD
		if client.ProxyAll() {
			ctx.Put("detour", false)
=======
		if client.proxyAll() {
>>>>>>> 710d5930
			proxied = orig
		} else {
			ctx.Put("detour", true)
			proxied = detourDialer
		}

		if isLanternSpecialDomain(addr) {
			rewritten := rewriteLanternSpecialDomain(addr)
			log.Tracef("Rewriting %v to %v", addr, rewritten)
			return net.Dial(network, rewritten)
		}
		return proxied(network, addr)
	}
}

func isLanternSpecialDomain(addr string) bool {
	return strings.Index(addr, lanternSpecialDomainWithColon) == 0
}

func rewriteLanternSpecialDomain(addr string) string {
	return UIAddr
}<|MERGE_RESOLUTION|>--- conflicted
+++ resolved
@@ -208,12 +208,8 @@
 		defer ctx.Exit()
 
 		var proxied func(network, addr string) (net.Conn, error)
-<<<<<<< HEAD
-		if client.ProxyAll() {
+		if client.proxyAll() {
 			ctx.Put("detour", false)
-=======
-		if client.proxyAll() {
->>>>>>> 710d5930
 			proxied = orig
 		} else {
 			ctx.Put("detour", true)
