--- conflicted
+++ resolved
@@ -196,18 +196,31 @@
   $scope.hideNewsfeed = function(e) {
     $rootScope.showNews = false;
   };
-  $scope.hideNewsfeed();
+  $scope.showNewsfeed();
+
   $scope.feedUrl = function() {
     var mapTable = { 'fa': 'fa_IR' };
     var lang = $translate.use();
     lang = mapTable[lang] || lang;
     return "https://feeds.getiantem.org/" + lang + "/feed.json";
   };
+
+}]);
+
+app.controller('FeedTabCtrl', ['$scope', '$rootScope', '$translate', function($scope, $rootScope, $translate) {
+  $scope.tabActive = {};
+  $scope.selectTab = function (title) {
+    $scope.tabActive[title] = true;
+  };
+  $scope.deselectTab = function (title) {
+    $scope.tabActive[title] = false;
+  };
+  $scope.tabSelected = function (title) {
+    return $scope.tabActive[title] === true;
+  };
 }]);
 
 app.controller('FeedCtrl', ['$scope', 'gaMgr', function($scope, gaMgr) {
-<<<<<<< HEAD
-=======
   var copiedFeedEntries = [];
   angular.copy($scope.feedEntries, copiedFeedEntries);
   $scope.entries = [];
@@ -225,7 +238,6 @@
       //console.log($scope.feedsTitle + ": added " + more.length + " entries, total " + $scope.entries.length);
     }
   };
->>>>>>> a7f4fb89
   $scope.renderContent = function(feed) {
     if (feed.meta && feed.meta.description) {
       return feed.meta.description;
@@ -235,11 +247,8 @@
   $scope.trackFeed = function(name) {
     return gaMgr.trackFeed(name);
   };
-<<<<<<< HEAD
-=======
   $scope.hideImage = function(feed) {
     feed.image = null;
   };
   $scope.addMoreItems();
->>>>>>> a7f4fb89
 }]);