--- conflicted
+++ resolved
@@ -48,21 +48,8 @@
 
     private final AtomicReference<String> readOnServer =
         new AtomicReference<String>("");
-<<<<<<< HEAD
     
     @Test 
-=======
-
-    @Test
-    public void testGeoData() throws Exception {
-        final GeoData data = LanternUtils.getGeoData("86.170.128.133");
-        assertTrue(data.getLatitude() > 50.0);
-        assertTrue(data.getLongitude() < 3.0);
-        assertEquals("GB", data.getCountrycode());
-    }
-
-    @Test
->>>>>>> 14def199
     public void testGoogleTalkReachable() throws Exception {
         LOG.debug("Testing gtalk reachability");
         assertTrue(LanternUtils.isGoogleTalkReachable());
@@ -70,11 +57,7 @@
 
     @Test
     public void testGetTargetForPath() throws Exception {
-<<<<<<< HEAD
         LOG.debug("Testing getTarget");
-=======
-
->>>>>>> 14def199
         final Model model = TestUtils.getModel();
 
         assertFalse(model.isLaunchd());
@@ -280,21 +263,12 @@
         final XMPPConnection conn = TestUtils.xmppConnection();
         //System.setProperty("javax.net.ssl.trustStore", certsFile.getCanonicalPath());
         final String activateResponse = LanternUtils.activateOtr(conn).toXML();
-<<<<<<< HEAD
         LOG.debug("Got response: {}", activateResponse);
         
         final String allOtr = XmppUtils.getOtr(conn).toXML();
         LOG.debug("All OTR: {}", allOtr);
         
         assertTrue("Unexpected response: "+allOtr, 
-=======
-        LOG.info("Got response: {}", activateResponse);
-
-        final String allOtr = XmppUtils.getOtr(conn).toXML();
-        LOG.info("All OTR: {}", allOtr);
-
-        assertTrue("Unexpected response: "+allOtr,
->>>>>>> 14def199
             allOtr.contains("google:nosave"));
     }
 
@@ -321,5 +295,5 @@
         //assertTrue(candidates.contains("*.com"));
         //assertTrue(candidates.contains("*"));
     }
-
+    
 }